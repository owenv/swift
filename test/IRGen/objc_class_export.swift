--- conflicted
+++ resolved
@@ -90,22 +90,14 @@
     return NSRect(origin: NSPoint(x: 0, y: 0), 
                   size: NSSize(width: 0, height: 0))
   }
-<<<<<<< HEAD
-  // CHECK: define internal void @"$s17objc_class_export3FooC6boundsSo6NSRectVyFTo"([[NSRECT]]* noalias nocapture sret %0, [[OPAQUE4:%.*]]* %1, i8* %2) {{.*}} {
-=======
   // CHECK: define internal void @"$s17objc_class_export3FooC6boundsSo6NSRectVyFTo"([[NSRECT]]* noalias nocapture sret %0, [[OPAQUE4:%.*]]* %1, i8* %2) {{[#0-9]*}} {
->>>>>>> f4cef571
   // CHECK:   [[CAST:%[a-zA-Z0-9]+]] = bitcast [[OPAQUE4]]* %1 to [[FOO]]*
   // CHECK:   call swiftcc { double, double, double, double } @"$s17objc_class_export3FooC6boundsSo6NSRectVyF"([[FOO]]* swiftself [[CAST]])
 
   @objc func convertRectToBacking(r r: NSRect) -> NSRect {
     return r
   }
-<<<<<<< HEAD
-  // CHECK: define internal void @"$s17objc_class_export3FooC20convertRectToBacking1rSo6NSRectVAG_tFTo"([[NSRECT]]* noalias nocapture sret %0, [[OPAQUE5:%.*]]* %1, i8* %2, [[NSRECT]]* byval align 8 %3) {{.*}} {
-=======
   // CHECK: define internal void @"$s17objc_class_export3FooC20convertRectToBacking1rSo6NSRectVAG_tFTo"([[NSRECT]]* noalias nocapture sret %0, [[OPAQUE5:%.*]]* %1, i8* %2, [[NSRECT]]* byval align 8 %3) {{[#0-9]*}} {
->>>>>>> f4cef571
   // CHECK:   [[CAST:%[a-zA-Z0-9]+]] = bitcast [[OPAQUE5]]* %1 to [[FOO]]*
   // CHECK:   call swiftcc { double, double, double, double } @"$s17objc_class_export3FooC20convertRectToBacking1rSo6NSRectVAG_tF"(double {{.*}}, double {{.*}}, double {{.*}}, double {{.*}}, [[FOO]]* swiftself [[CAST]])
 
