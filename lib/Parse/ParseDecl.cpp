//===--- ParseDecl.cpp - Swift Language Parser for Declarations -----------===//
//
// This source file is part of the Swift.org open source project
//
// Copyright (c) 2014 - 2019 Apple Inc. and the Swift project authors
// Licensed under Apache License v2.0 with Runtime Library Exception
//
// See https://swift.org/LICENSE.txt for license information
// See https://swift.org/CONTRIBUTORS.txt for the list of Swift project authors
//
//===----------------------------------------------------------------------===//
//
// Declaration Parsing and AST Building
//
//===----------------------------------------------------------------------===//

#include "swift/Parse/Parser.h"
#include "swift/Parse/CodeCompletionCallbacks.h"
#include "swift/Parse/ParsedSyntaxRecorder.h"
#include "swift/Parse/ParseSILSupport.h"
#include "swift/Parse/SyntaxParsingContext.h"
#include "swift/Syntax/SyntaxKind.h"
#include "swift/Subsystems.h"
#include "swift/AST/Attr.h"
#include "swift/AST/LazyResolver.h"
#include "swift/AST/DebuggerClient.h"
#include "swift/AST/DiagnosticsParse.h"
#include "swift/AST/Initializer.h"
#include "swift/AST/Module.h"
#include "swift/AST/ParameterList.h"
#include "swift/AST/ParseRequests.h"
#include "swift/AST/SourceFile.h"
#include "swift/Basic/Defer.h"
#include "swift/Basic/Statistic.h"
#include "swift/Basic/StringExtras.h"
#include "llvm/Support/Compiler.h"
#include "llvm/Support/MemoryBuffer.h"
#include "llvm/Support/Path.h"
#include "llvm/Support/SaveAndRestore.h"
#include "llvm/ADT/PointerUnion.h"
#include "llvm/ADT/StringSwitch.h"
#include "llvm/ADT/Twine.h"
#include <algorithm>

using namespace swift;
using namespace syntax;

namespace {
  /// A RAII object for deciding whether this DeclKind needs special
  /// treatment when parsing in the "debugger context", and implementing
  /// that treatment.  The problem arises because, when lldb
  /// uses swift to parse expressions, it needs to emulate the current
  /// frame's scope. We do that, for instance, by making a class extension
  /// and running the code in a function in that extension.
  ///
  /// This causes two kinds of issues:
  /// 1) Some DeclKinds require to be parsed in TopLevel contexts only.
  /// 2) Sometimes the debugger wants a Decl to live beyond the current
  /// function invocation, in which case it should be parsed at the
  /// file scope level so it will be set up correctly for this purpose.
  ///
  /// Creating an instance of this object will cause it to figure out
  /// whether we are in the debugger function, whether it needs to swap 
  /// the Decl that is currently being parsed.
  /// If you have created the object, instead of returning the result
  /// with makeParserResult, use the object's fixupParserResult.  If
  /// no swap has occurred, these methods will work the same.  
  /// If the decl has been moved, then Parser::markWasHandled will be
  /// called on the Decl, and you should call declWasHandledAlready
  /// before you consume the Decl to see if you actually need to
  /// consume it.
  /// If you are making one of these objects to address issue 1, call
  /// the constructor that only takes a DeclKind, and it will be moved
  /// unconditionally.  Otherwise pass in the Name and DeclKind and the
  /// DebuggerClient will be asked whether to move it or not.
  class DebuggerContextChange {
  protected:
    Parser &P;
    Identifier Name;
    SourceFile *SF;
    Optional<Parser::ContextChange> CC;
  public:
    DebuggerContextChange (Parser &P)
      : P(P), SF(nullptr) {
      if (!inDebuggerContext())
        return;
      else
        switchContext();
    }
    
    DebuggerContextChange (Parser &P, Identifier &Name, DeclKind Kind)
      : P(P), Name(Name), SF(nullptr) {
      if (!inDebuggerContext())
        return;
      bool globalize = false;
        
      DebuggerClient *debug_client = getDebuggerClient();
      if (!debug_client)
        return;
      
      globalize = debug_client->shouldGlobalize(Name, Kind);
        
      if (globalize)
        switchContext();
    }
    
    bool movedToTopLevel() {
      return CC.hasValue();
    }
    
    template <typename T>
    ParserResult<T>
    fixupParserResult(ParserResult<T> &Result) {
      ParserStatus Status = Result;
      return fixupParserResult(Status, Result.getPtrOrNull());
    }
    
    template <typename T>
    ParserResult<T>
    fixupParserResult(T *D) {
      if (CC.hasValue()) {
        swapDecl(D);
      }
      return ParserResult<T>(D);
    }
    
    template <typename T>
    ParserResult<T>
    fixupParserResult(ParserStatus Status, T *D) {
      if (CC.hasValue() && !Status.isError()) {
        // If there is an error, don't do our splicing trick,
        // just return the Decl and the status for reporting.
        swapDecl(D);
      }
      return makeParserResult(Status, D);
    }

    // The destructor doesn't need to do anything, the CC's destructor will
    // pop the context if we set it.
    ~DebuggerContextChange () {}
  protected:
  
    DebuggerClient *getDebuggerClient()
    {
      ModuleDecl *PM = P.CurDeclContext->getParentModule();
      if (!PM)
          return nullptr;
      else
           return PM->getDebugClient();
    }
    
    bool inDebuggerContext() {
      if (!P.Context.LangOpts.DebuggerSupport)
        return false;
      if (!P.CurDeclContext)
        return false;
      auto *func_decl = dyn_cast<FuncDecl>(P.CurDeclContext);
      if (!func_decl)
        return false;
        
      if (!func_decl->getAttrs().hasAttribute<LLDBDebuggerFunctionAttr>())
        return false;
      
      return true;
    }
    
    void switchContext () {
      SF = P.CurDeclContext->getParentSourceFile();
      CC.emplace (P, SF);
    }
    
    void swapDecl (Decl *D)
    {
      assert (SF);
      DebuggerClient *debug_client = getDebuggerClient();
      assert (debug_client);
      debug_client->didGlobalize(D);
      SF->Decls.push_back(D);
      P.markWasHandled(D);
    }
  };
} // end anonymous namespace

/// Main entrypoint for the parser.
///
/// \verbatim
///   top-level:
///     stmt-brace-item*
///     decl-sil       [[only in SIL mode]
///     decl-sil-stage [[only in SIL mode]
/// \endverbatim
bool Parser::parseTopLevel() {
  SF.ASTStage = SourceFile::Parsing;

  // Prime the lexer.
  if (Tok.is(tok::NUM_TOKENS))
    consumeTokenWithoutFeedingReceiver();

  // Parse the body of the file.
  SmallVector<ASTNode, 128> Items;

  // If we are in SIL mode, and if the first token is the start of a sil
  // declaration, parse that one SIL function and return to the top level.  This
  // allows type declarations and other things to be parsed, name bound, and
  // type checked in batches, similar to immediate mode.  This also enforces
  // that SIL bodies can only be at the top level.
  switch (Tok.getKind()) {
  default:
    parseBraceItems(Items, allowTopLevelCode()
                               ? BraceItemListKind::TopLevelCode
                               : BraceItemListKind::TopLevelLibrary);
    break;

// For now, create 'UnknownDecl' for all SIL declarations.
#define CASE_SIL(KW, NAME)                                                     \
  case tok::kw_##KW: {                                                         \
    assert(isInSILMode() && "'" #KW "' should only be a keyword in SIL mode"); \
    SyntaxParsingContext itemCtxt(SyntaxContext, SyntaxKind::CodeBlockItem);   \
    SyntaxParsingContext declCtxt(SyntaxContext, SyntaxContextKind::Decl);     \
    SIL->parse##NAME(*this);                                                   \
    break;                                                                     \
  }
    CASE_SIL(sil, DeclSIL)
    CASE_SIL(sil_stage, DeclSILStage)
    CASE_SIL(sil_vtable, SILVTable)
    CASE_SIL(sil_global, SILGlobal)
    CASE_SIL(sil_witness_table, SILWitnessTable)
    CASE_SIL(sil_default_witness_table, SILDefaultWitnessTable)
    CASE_SIL(sil_coverage_map, SILCoverageMap)
    CASE_SIL(sil_property, SILProperty)
    CASE_SIL(sil_scope, SILScope)
#undef CASE_SIL
  }
  
  // In the case of a catastrophic parse error, consume any trailing
  // #else, #elseif, or #endif and move on to the next statement or declaration
  // block.
  if (Tok.is(tok::pound_else) || Tok.is(tok::pound_elseif) ||
      Tok.is(tok::pound_endif)) {
    diagnose(Tok.getLoc(),
             diag::unexpected_conditional_compilation_block_terminator);
    // Create 'UnknownDecl' for orphan directives.
    SyntaxParsingContext itemCtxt(SyntaxContext, SyntaxKind::CodeBlockItem);
    SyntaxParsingContext declCtxt(SyntaxContext, SyntaxContextKind::Decl);

    consumeToken();
  }

  // If this is a Main source file, determine if we found code that needs to be
  // executed (this is used by the repl to know whether to compile and run the
  // newly parsed stuff).
  bool FoundTopLevelCodeToExecute = false;
  if (allowTopLevelCode()) {
    for (auto V : Items) {
      if (isa<TopLevelCodeDecl>(V.get<Decl*>()))
        FoundTopLevelCodeToExecute = true;
    }
  }

  // Add newly parsed decls to the module.
  for (auto Item : Items) {
    if (auto *D = Item.dyn_cast<Decl*>()) {
      assert(!isa<AccessorDecl>(D) && "accessors should not be added here");
      SF.Decls.push_back(D);
    }
  }

  // Note that the source file is fully parsed and verify it.
  SF.ASTStage = SourceFile::Parsed;
  verify(SF);

  // Next time start relexing from the beginning of the comment so that we can
  // attach it to the token.
  State->markParserPosition(getParserPosition(),
                            InPoundLineEnvironment);

  // If we are done parsing the whole file, finalize the token receiver.
  if (Tok.is(tok::eof)) {
    SyntaxContext->addToken(Tok, LeadingTrivia, TrailingTrivia);
    TokReceiver->finalize();
  }

  return FoundTopLevelCodeToExecute;
}

ParserResult<AvailableAttr> Parser::parseExtendedAvailabilitySpecList(
    SourceLoc AtLoc, SourceLoc AttrLoc, StringRef AttrName) {
  // Check 'Tok', return false if ':' or '=' cannot be found.
  // Complain if '=' is found and suggest replacing it with ": ".
  auto findAttrValueDelimiter = [&]() -> bool {
    if (!Tok.is(tok::colon)) {
      if (!Tok.is(tok::equal))
        return false;

      diagnose(Tok.getLoc(), diag::replace_equal_with_colon_for_value)
          .fixItReplace(Tok.getLoc(), ": ");
    }
    return true;
  };

  struct VersionArg {
    llvm::VersionTuple Version;
    SourceRange Range;
    SourceLoc DelimiterLoc;
    bool empty() const {
      return Version.empty();
    }
  };

  StringRef Platform = Tok.getText();

  StringRef Message, Renamed;
  VersionArg Introduced, Deprecated, Obsoleted;
  auto PlatformAgnostic = PlatformAgnosticAvailabilityKind::None;

  SyntaxParsingContext AvailabilitySpecContext(
      SyntaxContext, SyntaxKind::AvailabilitySpecList);

  bool HasUpcomingEntry = false;

  {
    SyntaxParsingContext EntryContext(SyntaxContext,
                                      SyntaxKind::AvailabilityArgument);
    consumeToken();
    if (consumeIf(tok::comma)) {
      HasUpcomingEntry = true;
    }
  }

  bool AnyAnnotations = false;
  bool AnyArgumentInvalid = false;
  int ParamIndex = 0;

  while (HasUpcomingEntry) {
    SyntaxParsingContext EntryContext(SyntaxContext,
                                      SyntaxKind::AvailabilityArgument);
    auto ArgumentLoc = Tok.getLoc();
    AnyAnnotations = true;
    StringRef ArgumentKindStr = Tok.getText();
    ParamIndex++;

    enum {
      IsMessage, IsRenamed,
      IsIntroduced, IsDeprecated, IsObsoleted,
      IsUnavailable,
      IsInvalid
    } ArgumentKind = IsInvalid;
    
    if (Tok.is(tok::identifier)) {
      ArgumentKind =
      llvm::StringSwitch<decltype(ArgumentKind)>(ArgumentKindStr)
      .Case("message", IsMessage)
      .Case("renamed", IsRenamed)
      .Case("introduced", IsIntroduced)
      .Case("deprecated", IsDeprecated)
      .Case("obsoleted", IsObsoleted)
      .Case("unavailable", IsUnavailable)
      .Default(IsInvalid);
    }

    if (ArgumentKind == IsInvalid) {
      diagnose(ArgumentLoc, diag::attr_availability_expected_option, AttrName)
          .highlight(SourceRange(ArgumentLoc));
      if (Tok.is(tok::code_complete) && CodeCompletion) {
        CodeCompletion->completeDeclAttrParam(DAK_Available, ParamIndex);
        consumeToken(tok::code_complete);
      } else {
        consumeIf(tok::identifier);
      }
      return nullptr;
    }

    consumeToken();

    auto diagnoseDuplicate = [&](bool WasEmpty) {
      if (!WasEmpty) {
        diagnose(ArgumentLoc, diag::attr_availability_invalid_duplicate,
                 ArgumentKindStr);
      }
    };

    switch (ArgumentKind) {
    case IsMessage:
    case IsRenamed: {
      // Items with string arguments.
      if (findAttrValueDelimiter()) {
        consumeToken();
      } else {
        diagnose(Tok, diag::attr_availability_expected_equal, AttrName,
                 ArgumentKindStr);
        AnyArgumentInvalid = true;
        if (peekToken().isAny(tok::r_paren, tok::comma))
          consumeToken();
        break;
      }

      if (!Tok.is(tok::string_literal)) {
        diagnose(AttrLoc, diag::attr_expected_string_literal, AttrName);
        AnyArgumentInvalid = true;
        if (peekToken().isAny(tok::r_paren, tok::comma))
          consumeToken();
        break;
      }

      auto Value = getStringLiteralIfNotInterpolated(
          AttrLoc, ("'" + ArgumentKindStr + "'").str());
      consumeToken();
      if (!Value) {
        AnyArgumentInvalid = true;
        break;
      }

      if (ArgumentKind == IsMessage) {
        diagnoseDuplicate(Message.empty());
        Message = Value.getValue();
      } else {
        ParsedDeclName parsedName = parseDeclName(Value.getValue());
        if (!parsedName) {
          diagnose(AttrLoc, diag::attr_availability_invalid_renamed, AttrName);
          AnyArgumentInvalid = true;
          break;
        }
        diagnoseDuplicate(Renamed.empty());
        Renamed = Value.getValue();
      }

      SyntaxContext->createNodeInPlace(SyntaxKind::AvailabilityLabeledArgument);

      break;
    }

    case IsDeprecated:
      if (!findAttrValueDelimiter()) {
        if (PlatformAgnostic != PlatformAgnosticAvailabilityKind::None) {
          diagnose(Tok, diag::attr_availability_unavailable_deprecated,
                   AttrName);
        }

        PlatformAgnostic = PlatformAgnosticAvailabilityKind::Deprecated;
        break;
      }
      LLVM_FALLTHROUGH;

    case IsIntroduced:
    case IsObsoleted: {
      // Items with version arguments.
      SourceLoc DelimiterLoc;
      if (findAttrValueDelimiter()) {
        DelimiterLoc = Tok.getLoc();
        consumeToken();
      } else {
        diagnose(Tok, diag::attr_availability_expected_equal, AttrName,
                 ArgumentKindStr);
        AnyArgumentInvalid = true;
        if (peekToken().isAny(tok::r_paren, tok::comma))
          consumeToken();
        break;
      }

      auto &VerArg =
          (ArgumentKind == IsIntroduced)
              ? Introduced
              : (ArgumentKind == IsDeprecated) ? Deprecated : Obsoleted;

      bool VerArgWasEmpty = VerArg.empty();
      if (parseVersionTuple(
              VerArg.Version, VerArg.Range,
              Diagnostic(diag::attr_availability_expected_version, AttrName))) {
        AnyArgumentInvalid = true;
        if (peekToken().isAny(tok::r_paren, tok::comma))
          consumeToken();
      }
      VerArg.DelimiterLoc = DelimiterLoc;
      diagnoseDuplicate(VerArgWasEmpty);

      SyntaxContext->createNodeInPlace(SyntaxKind::AvailabilityLabeledArgument);

      break;
    }

    case IsUnavailable:
      if (PlatformAgnostic != PlatformAgnosticAvailabilityKind::None) {
        diagnose(Tok, diag::attr_availability_unavailable_deprecated, AttrName);
      }

      PlatformAgnostic = PlatformAgnosticAvailabilityKind::Unavailable;
      break;

    case IsInvalid:
      llvm_unreachable("handled above");
    }

    // Parse the trailing comma
    if (consumeIf(tok::comma)) {
      HasUpcomingEntry = true;
    } else {
      HasUpcomingEntry = false;
    }
  }

  if (!AnyAnnotations) {
    diagnose(Tok.getLoc(), diag::attr_expected_comma, AttrName,
             /*isDeclModifier*/ false);
  }

  auto PlatformKind = platformFromString(Platform);

  // Treat 'swift' as a valid version-qualifying token, when
  // at least some versions were mentioned and no other
  // platform-agnostic availability spec has been provided.
  bool SomeVersion = (!Introduced.empty() ||
                      !Deprecated.empty() ||
                      !Obsoleted.empty());
  if (!PlatformKind.hasValue() &&
      (Platform == "swift" || Platform == "_PackageDescription")) {

    if (PlatformAgnostic == PlatformAgnosticAvailabilityKind::Deprecated) {
      diagnose(AttrLoc,
               diag::attr_availability_platform_agnostic_expected_deprecated_version,
               AttrName, Platform);
      return nullptr;
    }
    if (PlatformAgnostic == PlatformAgnosticAvailabilityKind::Unavailable) {
      diagnose(AttrLoc, diag::attr_availability_platform_agnostic_infeasible_option,
               "unavailable", AttrName, Platform);
      return nullptr;
    }
    assert(PlatformAgnostic == PlatformAgnosticAvailabilityKind::None);

    if (!SomeVersion) {
      diagnose(AttrLoc, diag::attr_availability_platform_agnostic_expected_option,
               AttrName, Platform);
      return nullptr;
    }

    PlatformKind = PlatformKind::none;
    PlatformAgnostic = (Platform == "swift") ?
                         PlatformAgnosticAvailabilityKind::SwiftVersionSpecific :
                         PlatformAgnosticAvailabilityKind::PackageDescriptionVersionSpecific;
  }


  if (AnyArgumentInvalid)
    return nullptr;
  if (!PlatformKind.hasValue()) {
    diagnose(AttrLoc, diag::attr_availability_unknown_platform,
           Platform, AttrName);
    return nullptr;
  }

  // Warn if any version is specified for non-specific platform '*'.
  if (Platform == "*" && SomeVersion) {
    auto diag = diagnose(AttrLoc,
        diag::attr_availability_nonspecific_platform_unexpected_version,
        AttrName);
    if (!Introduced.empty())
      diag.fixItRemove(SourceRange(Introduced.DelimiterLoc,
                                   Introduced.Range.End));
    if (!Deprecated.empty())
      diag.fixItRemove(SourceRange(Deprecated.DelimiterLoc,
                                   Deprecated.Range.End));
    if (!Obsoleted.empty())
      diag.fixItRemove(SourceRange(Obsoleted.DelimiterLoc,
                                   Obsoleted.Range.End));
    return nullptr;
  }

  auto Attr = new (Context)
  AvailableAttr(AtLoc, SourceRange(AttrLoc, Tok.getLoc()),
                PlatformKind.getValue(),
                Message, Renamed,
                Introduced.Version, Introduced.Range,
                Deprecated.Version, Deprecated.Range,
                Obsoleted.Version, Obsoleted.Range,
                PlatformAgnostic,
                /*Implicit=*/false);
  return makeParserResult(Attr);

}

bool Parser::parseSpecializeAttributeArguments(
    swift::tok ClosingBrace, bool &DiscardAttribute, Optional<bool> &Exported,
    Optional<SpecializeAttr::SpecializationKind> &Kind,
    swift::TrailingWhereClause *&TrailingWhereClause) {
  SyntaxParsingContext ContentContext(SyntaxContext,
                                      SyntaxKind::SpecializeAttributeSpecList);
  // Parse optional "exported" and "kind" labeled parameters.
  while (!Tok.is(tok::kw_where)) {
    SyntaxParsingContext ArgumentContext(SyntaxContext,
                                         SyntaxKind::LabeledSpecializeEntry);
    if (Tok.is(tok::identifier)) {
      auto ParamLabel = Tok.getText();
      if (ParamLabel != "exported" && ParamLabel != "kind") {
        diagnose(Tok.getLoc(), diag::attr_specialize_unknown_parameter_name,
                 ParamLabel);
      }
      consumeToken();
      if (!consumeIf(tok::colon)) {
        diagnose(Tok.getLoc(), diag::attr_specialize_missing_colon, ParamLabel);
        skipUntil(tok::comma, tok::kw_where);
        if (Tok.is(ClosingBrace))
          break;
        if (Tok.is(tok::kw_where)) {
          continue;
        }
        if (Tok.is(tok::comma)) {
          consumeToken();
          continue;
        }
        DiscardAttribute = true;
        return false;
      }
      if ((ParamLabel == "exported" && Exported.hasValue()) ||
          (ParamLabel == "kind" && Kind.hasValue())) {
        diagnose(Tok.getLoc(), diag::attr_specialize_parameter_already_defined,
                 ParamLabel);
      }
      if (ParamLabel == "exported") {
        bool isTrue = consumeIf(tok::kw_true);
        bool isFalse = consumeIf(tok::kw_false);
        if (!isTrue && !isFalse) {
          diagnose(Tok.getLoc(), diag::attr_specialize_expected_bool_value);
          skipUntil(tok::comma, tok::kw_where);
          if (Tok.is(ClosingBrace))
            break;
          if (Tok.is(tok::kw_where)) {
            continue;
          }
          if (Tok.is(tok::comma)) {
            consumeToken();
            continue;
          }
          DiscardAttribute = true;
          return false;
        }
        if (ParamLabel == "exported") {
          Exported = isTrue ? true : false;
        }
      }
      if (ParamLabel == "kind") {
        SourceLoc paramValueLoc;
        if (Tok.is(tok::identifier)) {
          if (Tok.getText() == "partial") {
            Kind = SpecializeAttr::SpecializationKind::Partial;
          } else if (Tok.getText() == "full") {
            Kind = SpecializeAttr::SpecializationKind::Full;
          } else {
            diagnose(Tok.getLoc(),
                     diag::attr_specialize_expected_partial_or_full);
          }
          consumeToken();
        } else if (consumeIf(tok::kw_true, paramValueLoc) ||
                   consumeIf(tok::kw_false, paramValueLoc)) {
          diagnose(paramValueLoc,
                   diag::attr_specialize_expected_partial_or_full);
        }
      }
      if (!consumeIf(tok::comma)) {
        diagnose(Tok.getLoc(), diag::attr_specialize_missing_comma);
        skipUntil(tok::comma, tok::kw_where);
        if (Tok.is(ClosingBrace))
          break;
        if (Tok.is(tok::kw_where)) {
          continue;
        }
        if (Tok.is(tok::comma)) {
          consumeToken();
          continue;
        }
        DiscardAttribute = true;
        return false;
      }
      continue;
    }
    diagnose(Tok.getLoc(),
             diag::attr_specialize_missing_parameter_label_or_where_clause);
    DiscardAttribute = true;
    return false;
  };

  // Parse the where clause.
  if (Tok.is(tok::kw_where)) {
    SourceLoc whereLoc;
    SmallVector<RequirementRepr, 4> requirements;
    bool firstTypeInComplete;
    parseGenericWhereClause(whereLoc, requirements, firstTypeInComplete,
                            /* AllowLayoutConstraints */ true);
    TrailingWhereClause =
        TrailingWhereClause::create(Context, whereLoc, requirements);
  }
  return true;
}

bool Parser::parseSpecializeAttribute(swift::tok ClosingBrace, SourceLoc AtLoc,
                                      SourceLoc Loc, SpecializeAttr *&Attr) {
  assert(ClosingBrace == tok::r_paren || ClosingBrace == tok::r_square);

  SourceLoc lParenLoc = consumeToken();
  bool DiscardAttribute = false;
  StringRef AttrName = "_specialize";

  Optional<bool> exported;
  Optional<SpecializeAttr::SpecializationKind> kind;

  TrailingWhereClause *trailingWhereClause = nullptr;

  if (!parseSpecializeAttributeArguments(ClosingBrace, DiscardAttribute,
                                         exported, kind, trailingWhereClause)) {
    return false;
  }

  // Parse the closing ')' or ']'.
  SourceLoc rParenLoc;
  if (!consumeIf(ClosingBrace, rParenLoc)) {
    if (ClosingBrace == tok::r_paren)
      diagnose(lParenLoc, diag::attr_expected_rparen, AttrName,
             /*DeclModifier=*/false);
    else if (ClosingBrace == tok::r_square)
      diagnose(lParenLoc, diag::attr_expected_rparen, AttrName,
             /*DeclModifier=*/false);
    return false;
  }
  // Not exported by default.
  if (!exported.hasValue())
    exported = false;
  // Full specialization by default.
  if (!kind.hasValue())
    kind = SpecializeAttr::SpecializationKind::Full;

  if (DiscardAttribute) {
    Attr = nullptr;
    return false;
  }
  // Store the attribute.
  Attr = SpecializeAttr::create(Context, AtLoc, SourceRange(Loc, rParenLoc),
                                trailingWhereClause, exported.getValue(),
                                kind.getValue());
  return true;
}

ParserResult<ImplementsAttr>
Parser::parseImplementsAttribute(SourceLoc AtLoc, SourceLoc Loc) {
  StringRef AttrName = "_implements";
  ParserStatus Status;

  if (Tok.isNot(tok::l_paren)) {
    diagnose(Loc, diag::attr_expected_lparen, AttrName,
             /*DeclModifier=*/false);
    Status.setIsParseError();
    return Status;
  }

  SourceLoc lParenLoc = consumeToken();

  DeclNameLoc MemberNameLoc;
  DeclNameRef MemberName;
  ParserResult<TypeRepr> ProtocolType;
  {
    SyntaxParsingContext ContentContext(
        SyntaxContext, SyntaxKind::ImplementsAttributeArguments);
    ProtocolType = parseType();
    Status |= ProtocolType;

    if (!(Status.shouldStopParsing() || consumeIf(tok::comma))) {
      diagnose(Tok.getLoc(), diag::attr_expected_comma, AttrName,
               /*DeclModifier=*/false);
      Status.setIsParseError();
    }

    if (!Status.shouldStopParsing()) {
      MemberName = parseDeclNameRef(MemberNameLoc,
          diag::attr_implements_expected_member_name,
          DeclNameFlag::AllowZeroArgCompoundNames |
          DeclNameFlag::AllowOperators);
      if (!MemberName) {
        Status.setIsParseError();
      }
    }
  }

  if (Status.isError()) {
    skipUntil(tok::r_paren);
  }

  SourceLoc rParenLoc;
  if (!consumeIf(tok::r_paren, rParenLoc)) {
    diagnose(lParenLoc, diag::attr_expected_rparen, AttrName,
             /*DeclModifier=*/false);
    Status.setIsParseError();
  }

  if (Status.isError()) {
    return Status;
  }

  // FIXME(ModQual): Reject module qualification on MemberName.

  return ParserResult<ImplementsAttr>(
    ImplementsAttr::create(Context, AtLoc, SourceRange(Loc, rParenLoc),
                           ProtocolType.get(), MemberName.getFullName(),
                           MemberNameLoc));
}

/// Parse a `@differentiable` attribute, returning true on error.
///
/// \verbatim
///   differentiable-attribute-arguments:
///     '(' (differentiation-params-clause ',')?
///         (differentiable-attr-func-specifier ',')?
///         differentiable-attr-func-specifier?
///         where-clause?
///     ')'
///   differentiable-attr-func-specifier:
///     ('jvp' | 'vjp') ':' decl-name
/// \endverbatim
ParserResult<DifferentiableAttr>
Parser::parseDifferentiableAttribute(SourceLoc atLoc, SourceLoc loc) {
  StringRef AttrName = "differentiable";
  SourceLoc lParenLoc = loc, rParenLoc = loc;
  bool linear = false;
  SmallVector<ParsedAutoDiffParameter, 8> params;
  Optional<DeclNameRefWithLoc> jvpSpec;
  Optional<DeclNameRefWithLoc> vjpSpec;
  TrailingWhereClause *whereClause = nullptr;

  // Parse '('.
  if (consumeIf(tok::l_paren, lParenLoc)) {
    // Parse @differentiable attribute arguments.
    if (parseDifferentiableAttributeArguments(linear, params, jvpSpec, vjpSpec,
                                              whereClause))
      return makeParserError();
    // Parse ')'.
    if (!consumeIf(tok::r_paren, rParenLoc)) {
      diagnose(getEndOfPreviousLoc(), diag::attr_expected_rparen, AttrName,
               /*DeclModifier=*/false);
      return makeParserError();
    }
  }

  return ParserResult<DifferentiableAttr>(
      DifferentiableAttr::create(Context, /*implicit*/ false, atLoc,
                                 SourceRange(loc, rParenLoc), linear,
                                 params, jvpSpec, vjpSpec, whereClause));
}

// Attribute parsing error helper.
// For the given parentheses depth, skip until ')' and consume it if possible.
// If no ')' is found, produce error.
// Always returns true to indicate a parsing error has occurred.
static bool errorAndSkipUntilConsumeRightParen(Parser &P, StringRef attrName,
                                               int parenDepth = 1) {
  for (int i = 0; i < parenDepth; ++i) {
    P.skipUntil(tok::r_paren);
    if (!P.consumeIf(tok::r_paren)) {
      P.diagnose(P.Tok, diag::attr_expected_rparen, attrName,
                 /*DeclModifier=*/false);
      return true;
    }
  }
  return true;
};

/// Parse a differentiation parameters 'wrt:' clause, returning true on error.
/// If `allowNamedParameters` is false, allow only index parameters and 'self'.
///
/// \verbatim
///   differentiation-params-clause:
///     'wrt' ':' (differentiation-param | differentiation-params)
///   differentiation-params:
///     '(' differentiation-param (',' differentiation-param)* ')'
///   differentiation-param:
///     'self' | identifier | [0-9]+
/// \endverbatim
bool Parser::parseDifferentiationParametersClause(
    SmallVectorImpl<ParsedAutoDiffParameter> &params, StringRef attrName,
    bool allowNamedParameters) {
  SyntaxParsingContext DiffParamsClauseContext(
       SyntaxContext, SyntaxKind::DifferentiationParamsClause);
  consumeToken(tok::identifier);
  if (!consumeIf(tok::colon)) {
    diagnose(Tok, diag::expected_colon_after_label, "wrt");
    return errorAndSkipUntilConsumeRightParen(*this, attrName);
  }

  // Function that parses a parameter into `params`. Returns true if error
  // occurred.
  auto parseParam = [&](bool parseTrailingComma = true) -> bool {
    SyntaxParsingContext DiffParamContext(
        SyntaxContext, SyntaxKind::DifferentiationParam);
    SourceLoc paramLoc;
    switch (Tok.getKind()) {
    case tok::identifier: {
      // If named parameters are not allowed, diagnose.
      if (!allowNamedParameters) {
        diagnose(Tok, diag::diff_params_clause_expected_parameter_unnamed);
        return true;
      }
      Identifier paramName;
      if (parseIdentifier(paramName, paramLoc,
                          diag::diff_params_clause_expected_parameter))
        return true;
      params.push_back(ParsedAutoDiffParameter::getNamedParameter(
          paramLoc, paramName));
      break;
    }
    case tok::integer_literal: {
      unsigned paramNum;
      if (parseUnsignedInteger(
              paramNum, paramLoc,
              diag::diff_params_clause_expected_parameter))
        return true;
      params.push_back(ParsedAutoDiffParameter::getOrderedParameter(
          paramLoc, paramNum));
      break;
    }
    case tok::kw_self: {
      paramLoc = consumeToken(tok::kw_self);
      params.push_back(ParsedAutoDiffParameter::getSelfParameter(paramLoc));
      break;
    }
    default:
      diagnose(Tok, diag::diff_params_clause_expected_parameter);
      return true;
    }
    if (parseTrailingComma && Tok.isNot(tok::r_paren))
      return parseToken(tok::comma, diag::attr_expected_comma, attrName,
                        /*isDeclModifier=*/false);
    return false;
  };

  // Parse opening '(' of the parameter list.
  if (Tok.is(tok::l_paren)) {
    SyntaxParsingContext DiffParamsContext(
        SyntaxContext, SyntaxKind::DifferentiationParams);
    consumeToken(tok::l_paren);
    // Parse first parameter. At least one is required.
    if (parseParam())
      return errorAndSkipUntilConsumeRightParen(*this, attrName, 2);
    // Parse remaining parameters until ')'.
    while (Tok.isNot(tok::r_paren))
      if (parseParam())
        return errorAndSkipUntilConsumeRightParen(*this, attrName, 2);
    SyntaxContext->collectNodesInPlace(SyntaxKind::DifferentiationParamList);
    // Parse closing ')' of the parameter list.
    consumeToken(tok::r_paren);
  }
  // If no opening '(' for parameter list, parse a single parameter.
  else {
    if (parseParam(/*parseTrailingComma*/ false))
      return errorAndSkipUntilConsumeRightParen(*this, attrName);
  }
  return false;
}

bool Parser::parseDifferentiableAttributeArguments(
    bool &linear, SmallVectorImpl<ParsedAutoDiffParameter> &params,
    Optional<DeclNameRefWithLoc> &jvpSpec,
    Optional<DeclNameRefWithLoc> &vjpSpec,
    TrailingWhereClause *&whereClause) {
  StringRef AttrName = "differentiable";

  // Parse trailing comma, if it exists, and check for errors.
  auto consumeIfTrailingComma = [&]() -> bool {
    if (!consumeIf(tok::comma)) return false;
    // Diagnose trailing comma before 'where' or ')'.
    if (Tok.is(tok::kw_where) || Tok.is(tok::r_paren)) {
      diagnose(Tok, diag::unexpected_separator, ",");
      return true;
    }
    // Check that token after comma is 'wrt' or a function specifier label.
    if (isIdentifier(Tok, "wrt") || isIdentifier(Tok, "jvp") ||
        isIdentifier(Tok, "vjp")) {
      return false;
    }
    diagnose(Tok, diag::attr_differentiable_expected_label);
    return true;
  };

  // Store starting parser position.
  auto startingLoc = Tok.getLoc();
  SyntaxParsingContext ContentContext(
      SyntaxContext, SyntaxKind::DifferentiableAttributeArguments);

  // Parse optional differentiation parameters.
  // Parse 'linear' label (optional).
  linear = false;
  if (isIdentifier(Tok, "linear")) {
    linear = true;
    consumeToken(tok::identifier);
    // If no trailing comma or 'where' clause, terminate parsing arguments.
    if (Tok.isNot(tok::comma, tok::kw_where))
      return false;
    if (consumeIfTrailingComma())
      return errorAndSkipUntilConsumeRightParen(*this, AttrName);
  }

  // If 'withRespectTo' is used, make the user change it to 'wrt'.
  if (isIdentifier(Tok, "withRespectTo")) {
    SourceRange withRespectToRange(Tok.getLoc(), peekToken().getLoc());
    diagnose(Tok, diag::attr_differentiable_use_wrt_not_withrespectto)
        .highlight(withRespectToRange)
        .fixItReplace(withRespectToRange, "wrt:");
    return errorAndSkipUntilConsumeRightParen(*this, AttrName);
  }
  // Parse differentiation parameters' clause.
  if (isIdentifier(Tok, "wrt")) {
    if (parseDifferentiationParametersClause(params, AttrName))
      return true;
    // If no trailing comma or 'where' clause, terminate parsing arguments.
    if (Tok.isNot(tok::comma, tok::kw_where))
      return false;
    if (consumeIfTrailingComma())
      return errorAndSkipUntilConsumeRightParen(*this, AttrName);
  }

  // Function that parses a label and a function specifier, e.g. 'vjp: foo(_:)'.
  // Return true on error.
  auto parseFuncSpec = [&](StringRef label, DeclNameRefWithLoc &result,
                           bool &terminateParsingArgs) -> bool {
    // Parse label.
    if (parseSpecificIdentifier(label,
            diag::attr_differentiable_missing_label, label) ||
        parseToken(tok::colon, diag::expected_colon_after_label, label))
      return true;
    // Parse the name of the function.
    SyntaxParsingContext FuncDeclNameContext(
         SyntaxContext, SyntaxKind::FunctionDeclName);
    Diagnostic funcDiag(diag::attr_differentiable_expected_function_name.ID,
                        { label });
    result.Name = parseDeclNameRef(result.Loc, funcDiag,
        DeclNameFlag::AllowZeroArgCompoundNames | DeclNameFlag::AllowOperators);
    // If no trailing comma or 'where' clause, terminate parsing arguments.
    if (Tok.isNot(tok::comma, tok::kw_where))
      terminateParsingArgs = true;
    return !result.Name;
  };

  // Store whether to terminate parsing arguments.
  bool terminateParsingArgs = false;

  // Parse 'jvp: <func_name>' (optional).
  if (isIdentifier(Tok, "jvp")) {
    SyntaxParsingContext JvpContext(
        SyntaxContext, SyntaxKind::DifferentiableAttributeFuncSpecifier);
    jvpSpec = DeclNameRefWithLoc();
    if (parseFuncSpec("jvp", *jvpSpec, terminateParsingArgs))
      return errorAndSkipUntilConsumeRightParen(*this, AttrName);
    if (terminateParsingArgs)
      return false;
    if (consumeIfTrailingComma())
      return errorAndSkipUntilConsumeRightParen(*this, AttrName);
  }

  // Parse 'vjp: <func_name>' (optional).
  if (isIdentifier(Tok, "vjp")) {
    SyntaxParsingContext VjpContext(
        SyntaxContext, SyntaxKind::DifferentiableAttributeFuncSpecifier);
    vjpSpec = DeclNameRefWithLoc();
    if (parseFuncSpec("vjp", *vjpSpec, terminateParsingArgs))
      return errorAndSkipUntilConsumeRightParen(*this, AttrName);
    if (terminateParsingArgs)
      return false;
    // Note: intentionally parse trailing comma here, even though it's the last
    // function specifier. `consumeIfTrailingComma` will emit an error.
    if (consumeIfTrailingComma())
      return errorAndSkipUntilConsumeRightParen(*this, AttrName);
  }

  // If parser has not advanced and token is not 'where' or ')', emit error.
  if (Tok.getLoc() == startingLoc && Tok.isNot(tok::kw_where, tok::r_paren)) {
    diagnose(Tok, diag::attr_differentiable_expected_label);
    return errorAndSkipUntilConsumeRightParen(*this, AttrName);
  }

  // Parse a trailing 'where' clause if any.
  if (Tok.is(tok::kw_where)) {
    SourceLoc whereLoc;
    SmallVector<RequirementRepr, 4> requirements;
    bool firstTypeInComplete;
    parseGenericWhereClause(whereLoc, requirements, firstTypeInComplete,
                            /*AllowLayoutConstraints*/ true);
    whereClause = TrailingWhereClause::create(Context, whereLoc, requirements);
  }
  return false;
}

/// Helper function that parses 'type-identifier' for `parseQualifiedDeclName`.
/// Returns true on error. Sets `baseType` to the parsed base type if present,
/// or to `nullptr` if not. A missing base type is not considered an error.
static bool parseBaseTypeForQualifiedDeclName(Parser &P, TypeRepr *&baseType) {
  baseType = nullptr;

  // If base type cannot be parsed, return false (no error).
  if (!P.canParseBaseTypeForQualifiedDeclName())
    return false;

  auto result = P.parseTypeIdentifier(/*isParsingQualifiedDeclName*/ true);
  // If base type should be parseable but the actual base type result is null,
  // return true (error).
  if (result.isNull())
    return true;

  // Consume the leading period before the final declaration name component.
  // `parseTypeIdentifier(/*isParsingQualifiedDeclName*/ true)` leaves the
  // leading period unparsed to avoid syntax verification errors.
  assert(P.startsWithSymbol(P.Tok, '.') && "false");
  P.consumeStartingCharacterOfCurrentToken(tok::period);

  // Set base type and return false (no error).
  baseType = result.getPtrOrNull();
  return false;
}

/// parseQualifiedDeclName
///
/// \verbatim
///   qualified-decl-name:
///     type-identifier? unqualified-decl-name
///   type-identifier:
///     identifier generic-args? ('.' identifier generic-args?)*
/// \endverbatim
///
/// Parses an optional base type, followed by a declaration name.
/// Returns true on error (if declaration name could not be parsed).
// TODO(TF-1066): Use module qualified name syntax/parsing instead of custom
// qualified name syntax/parsing.
static bool parseQualifiedDeclName(Parser &P, Diag<> nameParseError,
                                   TypeRepr *&baseType,
                                   DeclNameRefWithLoc &original) {
  SyntaxParsingContext DeclNameContext(P.SyntaxContext,
                                       SyntaxKind::QualifiedDeclName);
  // Parse base type.
  if (parseBaseTypeForQualifiedDeclName(P, baseType))
    return true;
  // Parse final declaration name.
  // Note: Use `afterDot = true` and `allowDeinitAndSubscript = true` to enable
  // initializer and subscript lookup.
  original.Name =
      P.parseUnqualifiedDeclName(/*afterDot*/ true, original.Loc,
                                 nameParseError, /*allowOperators*/ true,
                                 /*allowZeroArgCompoundNames*/ true,
                                 /*allowDeinitAndSubscript*/ true);
  // The base type is optional, but the final unqualified declaration name is
  // not. If name could not be parsed, return true for error.
  return !original.Name;
}

/// Parse a `@derivative(of:)` attribute, returning true on error.
///
/// \verbatim
///   derivative-attribute-arguments:
///     '(' 'of' ':' decl-name (',' differentiation-params-clause)? ')'
/// \endverbatim
ParserResult<DerivativeAttr> Parser::parseDerivativeAttribute(SourceLoc atLoc,
                                                              SourceLoc loc) {
  StringRef AttrName = "derivative";
  SourceLoc lParenLoc = loc, rParenLoc = loc;
  TypeRepr *baseType = nullptr;
  DeclNameRefWithLoc original;
  SmallVector<ParsedAutoDiffParameter, 8> params;

  // Parse trailing comma, if it exists, and check for errors.
  auto consumeIfTrailingComma = [&]() -> bool {
    if (!consumeIf(tok::comma)) return false;
    // Diagnose trailing comma before ')'.
    if (Tok.is(tok::r_paren)) {
      diagnose(Tok, diag::unexpected_separator, ",");
      return errorAndSkipUntilConsumeRightParen(*this, AttrName);
    }
    // Check that token after comma is 'wrt:'.
    if (isIdentifier(Tok, "wrt"))
      return false;
    diagnose(Tok, diag::attr_expected_label, "wrt", AttrName);
    return errorAndSkipUntilConsumeRightParen(*this, AttrName);
  };
  // Parse '('.
  if (!consumeIf(tok::l_paren, lParenLoc)) {
    diagnose(getEndOfPreviousLoc(), diag::attr_expected_lparen, AttrName,
             /*DeclModifier*/ false);
    return makeParserError();
  }
  {
    SyntaxParsingContext ContentContext(
        SyntaxContext, SyntaxKind::DerivativeRegistrationAttributeArguments);
    // Parse the 'of:' label and colon.
    if (parseSpecificIdentifier("of", diag::attr_missing_label, "of",
                                AttrName) ||
        parseToken(tok::colon, diag::expected_colon_after_label, "of")) {
      return makeParserError();
    }
    {
<<<<<<< HEAD
      // Parse the optionally qualified function name.
      if (parseQualifiedDeclName(
              *this, diag::autodiff_attr_expected_original_decl_name,
              baseType, original))
        return makeParserError();
=======
      // Parse the name of the function.
      SyntaxParsingContext FuncDeclNameContext(SyntaxContext,
                                               SyntaxKind::FunctionDeclName);
      // NOTE: Use `afterDot = true` and `allowDeinitAndSubscript = true` to
      // enable, e.g. `@derivative(of: init)` and `@derivative(of: subscript)`.
      original.Name = parseDeclNameRef(original.Loc,
          diag::attr_derivative_expected_original_name,
          DeclNameFlag::AllowZeroArgCompoundNames |
          DeclNameFlag::AllowKeywordsUsingSpecialNames |
          DeclNameFlag::AllowOperators);
>>>>>>> fdb19264
    }
    if (consumeIfTrailingComma())
      return makeParserError();
    // Parse the optional 'wrt' differentiation parameters clause.
    if (isIdentifier(Tok, "wrt") &&
        parseDifferentiationParametersClause(params, AttrName))
      return makeParserError();
  }
  // Parse ')'.
  if (!consumeIf(tok::r_paren, rParenLoc)) {
    diagnose(getEndOfPreviousLoc(), diag::attr_expected_rparen, AttrName,
             /*DeclModifier*/ false);
    return makeParserError();
  }
  return ParserResult<DerivativeAttr>(
      DerivativeAttr::create(Context, /*implicit*/ false, atLoc,
                             SourceRange(loc, rParenLoc), original, params));
}

/// Parse a `@transpose(of:)` attribute, returning true on error.
///
/// \verbatim
///   transpose-attribute-arguments:
///     '(' 'of' ':' decl-name (',' transposed-params-clause)? ')'
/// \endverbatim
ParserResult<TransposeAttr> Parser::parseTransposeAttribute(SourceLoc atLoc,
                                                            SourceLoc loc) {
  StringRef AttrName = "transpose";
  SourceLoc lParenLoc = loc, rParenLoc = loc;
  TypeRepr *baseType = nullptr;
  DeclNameRefWithLoc original;
  SmallVector<ParsedAutoDiffParameter, 8> params;

  // Parse trailing comma, if it exists, and check for errors.
  auto consumeIfTrailingComma = [&]() -> bool {
    if (!consumeIf(tok::comma)) return false;
    // Diagnose trailing comma before ')'.
    if (Tok.is(tok::r_paren)) {
      diagnose(Tok, diag::unexpected_separator, ",");
      return errorAndSkipUntilConsumeRightParen(*this, AttrName);
    }
    // Check that token after comma is 'wrt:'.
    if (isIdentifier(Tok, "wrt"))
      return false;
    diagnose(Tok, diag::attr_expected_label, "wrt", AttrName);
    return errorAndSkipUntilConsumeRightParen(*this, AttrName);
  };

  // Parse '('.
  if (!consumeIf(tok::l_paren, lParenLoc)) {
    diagnose(getEndOfPreviousLoc(), diag::attr_expected_lparen, AttrName,
             /*DeclModifier*/ false);
    return makeParserError();
  }
  {
    SyntaxParsingContext ContentContext(
        SyntaxContext, SyntaxKind::DerivativeRegistrationAttributeArguments);
    // Parse the 'of:' label and colon.
    if (parseSpecificIdentifier("of", diag::attr_missing_label, "of",
                                AttrName) ||
        parseToken(tok::colon, diag::expected_colon_after_label, "of")) {
      return makeParserError();
    }
    {
      // Parse the optionally qualified function name.
      if (parseQualifiedDeclName(
              *this, diag::autodiff_attr_expected_original_decl_name,
              baseType, original))
        return makeParserError();
    }
    if (consumeIfTrailingComma())
      return makeParserError();
    // Parse the optional 'wrt' transposed parameters clause.
    if (Tok.is(tok::identifier) && Tok.getText() == "wrt" &&
        parseDifferentiationParametersClause(params, AttrName,
                                             /*allowNamedParameters*/ false))
      return makeParserError();
  }
  // Parse ')'.
  if (!consumeIf(tok::r_paren, rParenLoc)) {
    diagnose(getEndOfPreviousLoc(), diag::attr_expected_rparen, AttrName,
             /*DeclModifier*/ false);
    return makeParserError();
  }
  return ParserResult<TransposeAttr>(TransposeAttr::create(
      Context, /*implicit*/ false, atLoc, SourceRange(loc, rParenLoc), baseType,
      original, params));
}

void Parser::parseObjCSelector(SmallVector<Identifier, 4> &Names,
                               SmallVector<SourceLoc, 4> &NameLocs,
                               bool &IsNullarySelector) {
  IsNullarySelector = true;
  SyntaxParsingContext SelectorContext(SyntaxContext, SyntaxKind::ObjCSelector);
  while (true) {
    SyntaxParsingContext SelectorPieceContext(SyntaxContext,
                                              SyntaxKind::ObjCSelectorPiece);
    // Empty selector piece.
    if (Tok.is(tok::colon)) {
      Names.push_back(Identifier());
      NameLocs.push_back(Tok.getLoc());
      IsNullarySelector = false;
      consumeToken();
      continue;
    }

    // Name.
    if (Tok.is(tok::identifier) || Tok.isKeyword()) {
      Names.push_back(Context.getIdentifier(Tok.getText()));
      NameLocs.push_back(Tok.getLoc());
      consumeToken();

      // If we have a colon, consume it.
      if (Tok.is(tok::colon)) {
        consumeToken();
        IsNullarySelector = false;
        continue;
      }

      // If we see a closing parentheses, we're done.
      if (Tok.is(tok::r_paren)) {
        // If we saw more than one identifier, there's a ':'
        // missing here. Complain and pretend we saw it.
        if (Names.size() > 1) {
          diagnose(Tok, diag::attr_objc_missing_colon)
          .fixItInsertAfter(NameLocs.back(), ":");
          IsNullarySelector = false;
        }

        break;
      }

      // If we see another identifier or keyword, complain about
      // the missing colon and keep going.
      if (Tok.is(tok::identifier) || Tok.isKeyword()) {
        diagnose(Tok, diag::attr_objc_missing_colon)
        .fixItInsertAfter(NameLocs.back(), ":");
        IsNullarySelector = false;
        continue;
      }

      // We don't know what happened. Break out.
      break;
    }

    // We didn't parse anything, don't create a ObjCSelectorPiece
    SelectorPieceContext.setTransparent();
    break;
  }
}

bool Parser::parseNewDeclAttribute(DeclAttributes &Attributes, SourceLoc AtLoc,
                                   DeclAttrKind DK) {
  // Ok, it is a valid attribute, eat it, and then process it.
  StringRef AttrName = Tok.getText();
  SourceLoc Loc = consumeToken();

  bool DiscardAttribute = false;

  // Diagnose duplicated attributes.
  const DeclAttribute *DuplicateAttribute = nullptr;
  if (!DeclAttribute::allowMultipleAttributes(DK))
    if ((DuplicateAttribute = Attributes.getAttribute(DK))) {
      // Delay issuing the diagnostic until we parse the attribute.
      DiscardAttribute = true;
    }
 
  // If this is a SIL-only attribute, reject it.
  if ((DeclAttribute::getOptions(DK) & DeclAttribute::SILOnly) != 0 &&
      !isInSILMode()) {
    diagnose(Loc, diag::only_allowed_in_sil, AttrName);
    DiscardAttribute = true;
  }

  if (Context.LangOpts.Target.isOSBinFormatCOFF()) {
    if (DK == DAK_WeakLinked) {
      diagnose(Loc, diag::attr_unsupported_on_target, AttrName,
               Context.LangOpts.Target.str());
      DiscardAttribute = true;
    }
  }

  // Filled in during parsing.  If there is a duplicate
  // diagnostic this can be used for better error presentation.
  SourceRange AttrRange;

  switch (DK) {
  case DAK_Count:
    llvm_unreachable("DAK_Count should not appear in parsing switch");

  case DAK_RawDocComment:
  case DAK_ObjCBridged:
  case DAK_RestatedObjCConformance:
  case DAK_SynthesizedProtocol:
  case DAK_ClangImporterSynthesizedType:
  case DAK_Custom:
    llvm_unreachable("virtual attributes should not be parsed "
                     "by attribute parsing code");
  case DAK_SetterAccess:
    llvm_unreachable("handled by DAK_AccessControl");

#define SIMPLE_DECL_ATTR(_, CLASS, ...) \
  case DAK_##CLASS: \
    if (!DiscardAttribute) \
      Attributes.add(new (Context) CLASS##Attr(AtLoc, Loc)); \
    break;
#include "swift/AST/Attr.def"

  case DAK_Effects: {
    if (!consumeIf(tok::l_paren)) {
      diagnose(Loc, diag::attr_expected_lparen, AttrName,
               DeclAttribute::isDeclModifier(DK));      return false;
    }

    if (Tok.isNot(tok::identifier)) {
      diagnose(Loc, diag::effects_attribute_expect_option, AttrName);
      return false;
    }

    EffectsKind kind;
    if (Tok.getText() == "readonly")
      kind = EffectsKind::ReadOnly;
    else if (Tok.getText() == "readnone")
      kind = EffectsKind::ReadNone;
    else if (Tok.getText() == "readwrite")
      kind = EffectsKind::ReadWrite;
    else if (Tok.getText() == "releasenone")
      kind = EffectsKind::ReleaseNone;
    else {
      diagnose(Loc, diag::effects_attribute_unknown_option,
               Tok.getText(), AttrName);
      return false;
    }
    AttrRange = SourceRange(Loc, Tok.getRange().getStart());
    consumeToken(tok::identifier);

    if (!consumeIf(tok::r_paren)) {
      diagnose(Loc, diag::attr_expected_rparen, AttrName,
               DeclAttribute::isDeclModifier(DK));
      return false;
    }

    if (!DiscardAttribute)
      Attributes.add(new (Context) EffectsAttr(AtLoc, AttrRange, kind));
    break;
  }

  case DAK_Inline: {
    if (!consumeIf(tok::l_paren)) {
      diagnose(Loc, diag::attr_expected_lparen, AttrName,
               DeclAttribute::isDeclModifier(DK));
      return false;
    }

    if (Tok.isNot(tok::identifier)) {
      diagnose(Loc, diag::optimization_attribute_expect_option, AttrName,
               "none");
      return false;
    }

    InlineKind kind;
    if (Tok.getText() == "never")
      kind = InlineKind::Never;
    else if (Tok.getText() == "__always")
      kind = InlineKind::Always;
    else {
      diagnose(Loc, diag::optimization_attribute_unknown_option,
               Tok.getText(), AttrName);
      return false;
    }
    consumeToken(tok::identifier);
    AttrRange = SourceRange(Loc, Tok.getRange().getStart());
    
    if (!consumeIf(tok::r_paren)) {
      diagnose(Loc, diag::attr_expected_rparen, AttrName,
               DeclAttribute::isDeclModifier(DK));
      return false;
    }

    if (!DiscardAttribute)
      Attributes.add(new (Context) InlineAttr(AtLoc, AttrRange, kind));

    break;
  }

  case DAK_Optimize: {
    if (!consumeIf(tok::l_paren)) {
      diagnose(Loc, diag::attr_expected_lparen, AttrName,
               DeclAttribute::isDeclModifier(DK));
      return false;
    }

    if (Tok.isNot(tok::identifier)) {
      diagnose(Loc, diag::optimization_attribute_expect_option, AttrName,
               "speed");
      return false;
    }

    OptimizationMode optMode = OptimizationMode::NotSet;
    if (Tok.getText() == "none")
      optMode = OptimizationMode::NoOptimization;
    else if (Tok.getText() == "speed")
      optMode = OptimizationMode::ForSpeed;
    else if (Tok.getText() == "size")
      optMode = OptimizationMode::ForSize;
    else {
      diagnose(Loc, diag::optimization_attribute_unknown_option,
               Tok.getText(), AttrName);
      return false;
    }
    consumeToken(tok::identifier);
    AttrRange = SourceRange(Loc, Tok.getRange().getStart());

    if (!consumeIf(tok::r_paren)) {
      diagnose(Loc, diag::attr_expected_rparen, AttrName,
               DeclAttribute::isDeclModifier(DK));
      return false;
    }

    if (!DiscardAttribute)
      Attributes.add(new (Context) OptimizeAttr(AtLoc, AttrRange, optMode));

    break;
  }

  case DAK_ReferenceOwnership: {
    // Handle weak/unowned/unowned(unsafe).
    auto Kind = AttrName == "weak" ? ReferenceOwnership::Weak
                                   : ReferenceOwnership::Unowned;
    SourceLoc EndLoc = Loc;

    if (Kind == ReferenceOwnership::Unowned && Tok.is(tok::l_paren)) {
      // Parse an optional specifier after unowned.
      SourceLoc lp = consumeToken(tok::l_paren);
      if (Tok.is(tok::identifier) && Tok.getText() == "safe") {
        consumeToken();
      } else if (Tok.is(tok::identifier) && Tok.getText() == "unsafe") {
        consumeToken();
        Kind = ReferenceOwnership::Unmanaged;
      } else {
        diagnose(Tok, diag::attr_unowned_invalid_specifier);
        consumeIf(tok::identifier);
      }

      SourceLoc rp;
      parseMatchingToken(tok::r_paren, rp, diag::attr_unowned_expected_rparen,
                         lp);
      EndLoc = rp;
    }

    if (!DiscardAttribute)
      Attributes.add(
          new (Context) ReferenceOwnershipAttr(SourceRange(Loc, EndLoc), Kind));
    break;
  }

  case DAK_AccessControl: {

    // Diagnose using access control in a local scope, which isn't meaningful.
    if (CurDeclContext->isLocalContext()) {
      diagnose(Loc, diag::attr_only_at_non_local_scope, AttrName);
    }

    AccessLevel access = llvm::StringSwitch<AccessLevel>(AttrName)
      .Case("private", AccessLevel::Private)
      .Case("fileprivate", AccessLevel::FilePrivate)
      .Case("internal", AccessLevel::Internal)
      .Case("public", AccessLevel::Public)
      .Case("open", AccessLevel::Open);

    if (!consumeIf(tok::l_paren)) {
      // Normal access control attribute.
      AttrRange = Loc;
      DuplicateAttribute = Attributes.getAttribute<AccessControlAttr>();
      if (!DuplicateAttribute)
        Attributes.add(new (Context) AccessControlAttr(AtLoc, Loc, access));
      break;
    }

    // Parse the subject.
    if (Tok.isContextualKeyword("set")) {
      consumeToken();
    } else {
      diagnose(Loc, diag::attr_access_expected_set, AttrName);
      // Minimal recovery: if there's a single token and then an r_paren,
      // consume them both. If there's just an r_paren, consume that.
      if (!consumeIf(tok::r_paren)) {
        if (Tok.isNot(tok::l_paren) && peekToken().is(tok::r_paren)) {
          consumeToken();
          consumeToken(tok::r_paren);
        }
      }
      return false;
    }

    AttrRange = SourceRange(Loc, Tok.getLoc());

    if (!consumeIf(tok::r_paren)) {
      diagnose(Loc, diag::attr_expected_rparen, AttrName,
               DeclAttribute::isDeclModifier(DK));
      return false;
    }

    DuplicateAttribute = Attributes.getAttribute<SetterAccessAttr>();
    if (!DuplicateAttribute) {
      Attributes.add(new (Context) SetterAccessAttr(AtLoc, AttrRange, access));
    }

    break;
  }

  case DAK_CDecl:
  case DAK_SILGenName: {
    if (!consumeIf(tok::l_paren)) {
      diagnose(Loc, diag::attr_expected_lparen, AttrName,
               DeclAttribute::isDeclModifier(DK));
      return false;
    }

    if (Tok.isNot(tok::string_literal)) {
      diagnose(Loc, diag::attr_expected_string_literal, AttrName);
      return false;
    }

    Optional<StringRef> AsmName = getStringLiteralIfNotInterpolated(
        Loc, ("'" + AttrName + "'").str());

    consumeToken(tok::string_literal);

    if (AsmName.hasValue())
      AttrRange = SourceRange(Loc, Tok.getRange().getStart());
    else
      DiscardAttribute = true;

    if (!consumeIf(tok::r_paren)) {
      diagnose(Loc, diag::attr_expected_rparen, AttrName,
               DeclAttribute::isDeclModifier(DK));
      return false;
    }

    // Diagnose using @_silgen_name in a local scope.  These don't
    // actually work.
    if (CurDeclContext->isLocalContext()) {
      // Emit an error, but do not discard the attribute.  This enables
      // better recovery in the parser.
      diagnose(Loc, diag::attr_only_at_non_local_scope, AttrName);
    }

    if (!DiscardAttribute) {
      if (DK == DAK_SILGenName)
        Attributes.add(new (Context) SILGenNameAttr(AsmName.getValue(), AtLoc,
                                                AttrRange, /*Implicit=*/false));
      else if (DK == DAK_CDecl)
        Attributes.add(new (Context) CDeclAttr(AsmName.getValue(), AtLoc,
                                               AttrRange, /*Implicit=*/false));
      else
        llvm_unreachable("out of sync with switch");
    }

    break;
  }
  
  case DAK_Alignment: {
    if (!consumeIf(tok::l_paren)) {
      diagnose(Loc, diag::attr_expected_lparen, AttrName,
               DeclAttribute::isDeclModifier(DK));
      return false;
    }
    
    if (Tok.isNot(tok::integer_literal)) {
      diagnose(Loc, diag::alignment_must_be_positive_integer);
      return false;
    }
    
    StringRef alignmentText = Tok.getText();
    unsigned alignmentValue;
    if (alignmentText.getAsInteger(0, alignmentValue)) {
      diagnose(Loc, diag::alignment_must_be_positive_integer);
      return false;
    }
    
    consumeToken(tok::integer_literal);
    
    auto range = SourceRange(Loc, Tok.getRange().getStart());
    
    if (!consumeIf(tok::r_paren)) {
      diagnose(Loc, diag::attr_expected_rparen, AttrName,
               DeclAttribute::isDeclModifier(DK));
      return false;
    }

    Attributes.add(new (Context) AlignmentAttr(alignmentValue, AtLoc, range,
                                               /*implicit*/ false));
    
    break;
  }
  
  case DAK_SwiftNativeObjCRuntimeBase: {
    if (!consumeIf(tok::l_paren)) {
      diagnose(Loc, diag::attr_expected_lparen, AttrName,
               DeclAttribute::isDeclModifier(DK));
      return false;
    }

    if (Tok.isNot(tok::identifier)) {
      diagnose(Loc, diag::swift_native_objc_runtime_base_must_be_identifier);
      return false;
    }
    
    Identifier name;
    consumeIdentifier(&name);
    
    auto range = SourceRange(Loc, Tok.getRange().getStart());

    if (!consumeIf(tok::r_paren)) {
      diagnose(Loc, diag::attr_expected_rparen, AttrName,
               DeclAttribute::isDeclModifier(DK));
      return false;
    }
    
    Attributes.add(new (Context) SwiftNativeObjCRuntimeBaseAttr(name,
                                            AtLoc, range, /*implicit*/ false));
    break;
  }
  
  case DAK_Semantics: {
    if (!consumeIf(tok::l_paren)) {
      diagnose(Loc, diag::attr_expected_lparen, AttrName,
               DeclAttribute::isDeclModifier(DK));
      return false;
    }

    if (Tok.isNot(tok::string_literal)) {
      diagnose(Loc, diag::attr_expected_string_literal, AttrName);
      return false;
    }

    auto Value = getStringLiteralIfNotInterpolated(
        Loc, ("'" + AttrName + "'").str());

    consumeToken(tok::string_literal);

    if (Value.hasValue())
      AttrRange = SourceRange(Loc, Tok.getRange().getStart());
    else
      DiscardAttribute = true;

    if (!consumeIf(tok::r_paren)) {
      diagnose(Loc, diag::attr_expected_rparen, AttrName,
               DeclAttribute::isDeclModifier(DK));
      return false;
    }

    if (!DiscardAttribute)
      Attributes.add(new (Context) SemanticsAttr(Value.getValue(), AtLoc,
                                                 AttrRange,
                                                 /*Implicit=*/false));
    break;
  }
  case DAK_OriginallyDefinedIn: {
    auto LeftLoc = Tok.getLoc();
    if (!consumeIf(tok::l_paren)) {
      diagnose(Loc, diag::attr_expected_lparen, AttrName,
               DeclAttribute::isDeclModifier(DK));
      return false;
    }
    SourceLoc RightLoc;
    enum class NextSegmentKind: uint8_t {
      ModuleName = 0,
      PlatformVersion,
    };
    NextSegmentKind NK = NextSegmentKind::ModuleName;
    StringRef OriginalModuleName;
    llvm::SmallVector<std::pair<PlatformKind, llvm::VersionTuple>, 4>
      PlatformAndVersions;

    StringRef AttrName = "@_originalDefinedIn";
    if (parseList(tok::r_paren, LeftLoc, RightLoc, false,
                  diag::originally_defined_in_missing_rparen,
                  SyntaxKind::Unknown, [&]() -> ParserStatus {
      SWIFT_DEFER {
        if (NK != NextSegmentKind::PlatformVersion) {
          NK = (NextSegmentKind)((uint8_t)NK + (uint8_t)1);
        }
      };
      switch (NK) {
      // Parse 'module: "original_module_name"'.
      case NextSegmentKind::ModuleName: {
        // Parse 'module' ':'.
        if (!Tok.is(tok::identifier) || Tok.getText() != "module" ||
            !peekToken().is(tok::colon)) {
          diagnose(Tok, diag::originally_defined_in_need_original_module_name);
          return makeParserError();
        }
        consumeToken(tok::identifier);
        consumeToken(tok::colon);
        // Parse the next string literal as the original module name.
        auto ModuleNameLoc = Tok.getLoc();
        if (Tok.is(tok::string_literal)) {
          auto NameOp = getStringLiteralIfNotInterpolated(Tok.getLoc(),
                                                          "original module name");
          if (NameOp.hasValue())
            OriginalModuleName = *NameOp;
          consumeToken();
        }
        if (OriginalModuleName.empty()) {
          diagnose(ModuleNameLoc,
                   diag::originally_defined_in_need_nonempty_module_name);
          return makeParserError();
        }
        return makeParserSuccess();
      }
      // Parse 'OSX 13.13'.
      case NextSegmentKind::PlatformVersion: {
        if ((Tok.is(tok::identifier) || Tok.is(tok::oper_binary_spaced)) &&
            (peekToken().is(tok::floating_literal) ||
             peekToken().is(tok::integer_literal))) {
          PlatformKind Platform;
          // Parse platform name.
          auto Plat = platformFromString(Tok.getText());
          if (!Plat.hasValue()) {
            diagnose(Tok.getLoc(),
                     diag::originally_defined_in_unrecognized_platform);
            return makeParserError();
          } else {
            consumeToken();
            Platform = *Plat;
          }
          // Parse version number
          llvm::VersionTuple VerTuple;
          SourceRange VersionRange;
          if (parseVersionTuple(VerTuple, VersionRange,
              Diagnostic(diag::attr_availability_expected_version, AttrName))) {
            return makeParserError();
          } else {
            if (VerTuple.getSubminor().hasValue() ||
                VerTuple.getBuild().hasValue()) {
              diagnose(Tok.getLoc(), diag::originally_defined_in_major_minor_only);
            }
            // * as platform name isn't supported.
            if (Platform == PlatformKind::none) {
              diagnose(AtLoc, diag::originally_defined_in_missing_platform_name);
            } else {
              PlatformAndVersions.emplace_back(Platform, VerTuple);
            }
            return makeParserSuccess();
          }
        }
        diagnose(AtLoc, diag::originally_defined_in_need_platform_version);
        return makeParserError();
      }
      }
    }).isError()) {
      return false;
    }
    if (OriginalModuleName.empty()) {
      diagnose(AtLoc, diag::originally_defined_in_need_nonempty_module_name);
      return false;
    }
    if (PlatformAndVersions.empty()) {
      diagnose(AtLoc, diag::originally_defined_in_need_platform_version);
      return false;
    }

    assert(!OriginalModuleName.empty());
    assert(!PlatformAndVersions.empty());
    assert(NK == NextSegmentKind::PlatformVersion);
    AttrRange = SourceRange(Loc, Tok.getLoc());
    for (auto &Item: PlatformAndVersions) {
      Attributes.add(new (Context) OriginallyDefinedInAttr(AtLoc, AttrRange,
                                                           OriginalModuleName,
                                                           Item.first,
                                                           Item.second,
                                                           /*IsImplicit*/false));
    }
    break;
  }

  case DAK_ImplicitlySynthesizesNestedRequirement: {
    if (!consumeIf(tok::l_paren)) {
      diagnose(Loc, diag::attr_expected_lparen, AttrName,
               DeclAttribute::isDeclModifier(DK));
      return false;
    }

    if (Tok.isNot(tok::string_literal)) {
      diagnose(Loc, diag::attr_expected_string_literal, AttrName);
      return false;
    }

    auto Value = getStringLiteralIfNotInterpolated(
        Loc, ("'" + AttrName + "'").str());

    consumeToken(tok::string_literal);

    if (Value.hasValue())
      AttrRange = SourceRange(Loc, Tok.getRange().getStart());
    else
      DiscardAttribute = true;

    if (!consumeIf(tok::r_paren)) {
      diagnose(Loc, diag::attr_expected_rparen, AttrName,
               DeclAttribute::isDeclModifier(DK));
      return false;
    }

    if (!DiscardAttribute) {
      Attributes.add(new (Context)
                     ImplicitlySynthesizesNestedRequirementAttr(Value.getValue(), AtLoc,
                                                   AttrRange));
    }
    break;
  }

  case DAK_Available: {
    if (!consumeIf(tok::l_paren)) {
      diagnose(Loc, diag::attr_expected_lparen, AttrName,
               DeclAttribute::isDeclModifier(DK));
      return false;
    }

    // platform:
    //   *
    //   identifier
    if (!Tok.is(tok::identifier) &&
        !(Tok.isAnyOperator() && Tok.getText() == "*")) {
      if (Tok.is(tok::code_complete) && CodeCompletion) {
        CodeCompletion->completeDeclAttrParam(DAK_Available, 0);
        consumeToken(tok::code_complete);
      }
      diagnose(Tok.getLoc(), diag::attr_availability_platform, AttrName)
        .highlight(SourceRange(Tok.getLoc()));
      consumeIf(tok::r_paren);
      return false;
    }

    // Delay processing of platform until later, after we have
    // parsed more of the attribute.
    StringRef Platform = Tok.getText();

    if (Platform != "*" &&
        peekToken().isAny(tok::integer_literal, tok::floating_literal)) {
      // We have the short form of available: @available(iOS 8.0.1, *)
      SmallVector<AvailabilitySpec *, 5> Specs;
      ParserStatus Status = parseAvailabilitySpecList(Specs);

      if (Status.isError())
        return false;

      AttrRange = SourceRange(Loc, Tok.getLoc());
      // For each platform version spec in the spec list, create an
      // implicit AvailableAttr for the platform with the introduced
      // version from the spec. For example, if we have
      //   @available(iOS 8.0, OSX 10.10, *):
      // we will synthesize:
      //  @available(iOS, introduced: 8.0)
      //  @available(OSX, introduced: 10.10)
      //
      // Similarly if we have a language version spec or PackageDescription
      // version in the spec list, create an implicit AvailableAttr
      // with the specified version as the introduced argument. 
      // For example, if we have
      //   @available(swift 3.1)
      // we will synthesize
      //   @available(swift, introduced: 3.1)
      // or, if we have
      //   @available(_PackageDescription 4.2)
      // we will synthesize
      //   @available(_PackageDescription, introduced: 4.2)

      for (auto *Spec : Specs) {
        PlatformKind Platform;
        llvm::VersionTuple Version;
        SourceRange VersionRange;
        PlatformAgnosticAvailabilityKind PlatformAgnostic;

        if (auto *PlatformVersionSpec =
            dyn_cast<PlatformVersionConstraintAvailabilitySpec>(Spec)) {
          Platform = PlatformVersionSpec->getPlatform();
          Version = PlatformVersionSpec->getVersion();
          VersionRange = PlatformVersionSpec->getVersionSrcRange();
          PlatformAgnostic = PlatformAgnosticAvailabilityKind::None;

        } else if (auto *PlatformAgnosticVersionSpec =
                   dyn_cast<PlatformAgnosticVersionConstraintAvailabilitySpec>(Spec)) {
          Platform = PlatformKind::none;
          Version = PlatformAgnosticVersionSpec->getVersion();
          VersionRange = PlatformAgnosticVersionSpec->getVersionSrcRange();
          PlatformAgnostic = PlatformAgnosticVersionSpec->isLanguageVersionSpecific() ?
                               PlatformAgnosticAvailabilityKind::SwiftVersionSpecific :
                               PlatformAgnosticAvailabilityKind::PackageDescriptionVersionSpecific;

        } else {
          continue;
        }

        Attributes.add(new (Context)
                       AvailableAttr(AtLoc, AttrRange,
                                     Platform,
                                     /*Message=*/StringRef(),
                                     /*Rename=*/StringRef(),
                                     /*Introduced=*/Version,
                                     /*IntroducedRange=*/VersionRange,
                                     /*Deprecated=*/llvm::VersionTuple(),
                                     /*DeprecatedRange=*/SourceRange(),
                                     /*Obsoleted=*/llvm::VersionTuple(),
                                     /*ObsoletedRange=*/SourceRange(),
                                     PlatformAgnostic,
                                     /*Implicit=*/false));
      }

      if (!consumeIf(tok::r_paren)) {
        diagnose(Tok.getLoc(), diag::attr_expected_rparen, AttrName,
                 DeclAttribute::isDeclModifier(DK));
        return false;
      }

      break;
    }

    auto AvailabilityAttr = parseExtendedAvailabilitySpecList(AtLoc, Loc,
                                                              AttrName);
    DiscardAttribute |= AvailabilityAttr.isParseError();

    if (!consumeIf(tok::r_paren)) {
      if (!DiscardAttribute) {
        diagnose(Tok.getLoc(), diag::attr_expected_rparen, AttrName,
                 DeclAttribute::isDeclModifier(DK));
      }
      return false;
    }

    if (!DiscardAttribute) {
      Attributes.add(AvailabilityAttr.get());
    } else {
      return false;
    }
    break;
  }
  case DAK_PrivateImport: {
    // Parse the leading '('.
    if (Tok.isNot(tok::l_paren)) {
      diagnose(Loc, diag::attr_expected_lparen, AttrName,
               DeclAttribute::isDeclModifier(DK));
      return false;
    }
    SourceLoc LParenLoc = consumeToken(tok::l_paren);
    Optional<StringRef> filename;
    {
      SyntaxParsingContext ContentContext(
          SyntaxContext, SyntaxKind::NamedAttributeStringArgument);

      // Parse 'sourceFile'.
      if (Tok.getText() != "sourceFile") {
        diagnose(LParenLoc, diag::attr_private_import_expected_sourcefile);
        return false;
      }
      auto ForLoc = consumeToken();

      // Parse ':'.
      if (Tok.getKind() != tok::colon) {
        diagnose(ForLoc, diag::attr_private_import_expected_colon);
        return false;
      }
      auto ColonLoc = consumeToken(tok::colon);

      // Parse '"'function-name'"'
      if (Tok.isNot(tok::string_literal)) {
        diagnose(ColonLoc, diag::attr_private_import_expected_sourcefile_name);
        return false;
      }
      filename = getStringLiteralIfNotInterpolated(Loc, "_private");
      if (!filename.hasValue()) {
        diagnose(ColonLoc, diag::attr_private_import_expected_sourcefile_name);
        return false;
      }
      consumeToken(tok::string_literal);
    }
    // Parse the matching ')'.
    SourceLoc RParenLoc;
    bool Invalid = parseMatchingToken(tok::r_paren, RParenLoc,
                                      diag::attr_private_import_expected_rparen,
                                      LParenLoc);
    if (Invalid)
      return false;
    auto *attr = PrivateImportAttr::create(Context, AtLoc, Loc, LParenLoc,
                                           *filename, RParenLoc);
    Attributes.add(attr);

    break;
  }
  case DAK_ObjC: {
    // Unnamed @objc attribute.
    if (Tok.isNot(tok::l_paren)) {
      auto attr = ObjCAttr::createUnnamed(Context, AtLoc, Loc);
      Attributes.add(attr);
      break;
    }

    // Parse the leading '('.
    SourceLoc LParenLoc = consumeToken(tok::l_paren);

    // Parse the names, with trailing colons (if there are present) and populate
    // the inout parameters
    SmallVector<Identifier, 4> Names;
    SmallVector<SourceLoc, 4> NameLocs;
    bool NullarySelector = true;
    parseObjCSelector(Names, NameLocs, NullarySelector);

    // Parse the matching ')'.
    SourceLoc RParenLoc;
    bool Invalid = parseMatchingToken(tok::r_paren, RParenLoc,
                                      diag::attr_objc_expected_rparen,
                                      LParenLoc);

    ObjCAttr *attr;
    if (Names.empty()) {
      // When there are no names, recover as if there were no parentheses.
      if (!Invalid)
        diagnose(LParenLoc, diag::attr_objc_empty_name);
      attr = ObjCAttr::createUnnamed(Context, AtLoc, Loc);
    } else if (NullarySelector) {
      // When we didn't see a colon, this is a nullary name.
      assert(Names.size() == 1 && "Forgot to set sawColon?");
      attr = ObjCAttr::createNullary(Context, AtLoc, Loc, LParenLoc,
                                     NameLocs.front(), Names.front(),
                                     RParenLoc);
    } else {
      // When we did see a colon, this is a selector.
      attr = ObjCAttr::createSelector(Context, AtLoc, Loc, LParenLoc,
                                      NameLocs, Names, RParenLoc);
    }
    Attributes.add(attr);
    break;
  }
  case DAK_ObjCRuntimeName: {
    if (!consumeIf(tok::l_paren)) {
      diagnose(Loc, diag::attr_expected_lparen, AttrName,
               DeclAttribute::isDeclModifier(DK));
      return false;
    }

    if (Tok.isNot(tok::identifier)) {
      diagnose(Loc, diag::objc_runtime_name_must_be_identifier);
      return false;
    }

    auto name = Tok.getText();

    consumeToken(tok::identifier);

    auto range = SourceRange(Loc, Tok.getRange().getStart());

    if (!consumeIf(tok::r_paren)) {
      diagnose(Loc, diag::attr_expected_rparen, AttrName,
               DeclAttribute::isDeclModifier(DK));
      return false;
    }

    Attributes.add(new (Context) ObjCRuntimeNameAttr(name, AtLoc, range,
                                                     /*implicit*/ false));
    break;
  }


  case DAK_DynamicReplacement: {
    // Parse the leading '('.
    if (Tok.isNot(tok::l_paren)) {
      diagnose(Loc, diag::attr_expected_lparen, AttrName,
               DeclAttribute::isDeclModifier(DK));
      return false;
    }

    SourceLoc LParenLoc = consumeToken(tok::l_paren);
    DeclNameRef replacedFunction;
    {
      SyntaxParsingContext ContentContext(
          SyntaxContext, SyntaxKind::NamedAttributeStringArgument);

      // Parse 'for'.
      if (Tok.getText() != "for") {
        diagnose(Loc, diag::attr_dynamic_replacement_expected_for);
        return false;
      }
      auto ForLoc = consumeToken();

      // Parse ':'.
      if (Tok.getText() != ":") {
        diagnose(ForLoc, diag::attr_dynamic_replacement_expected_colon);
        return false;
      }
      consumeToken(tok::colon);
      {
        SyntaxParsingContext ContentContext(SyntaxContext,
                                            SyntaxKind::DeclName);

        DeclNameLoc loc;
        replacedFunction = parseDeclNameRef(loc,
            diag::attr_dynamic_replacement_expected_function,
            DeclNameFlag::AllowZeroArgCompoundNames |
            DeclNameFlag::AllowKeywordsUsingSpecialNames |
            DeclNameFlag::AllowOperators);
      }
    }

    // Parse the matching ')'.
    SourceLoc RParenLoc;
    bool Invalid = parseMatchingToken(
        tok::r_paren, RParenLoc, diag::attr_dynamic_replacement_expected_rparen,
        LParenLoc);
    if (Invalid) {
      return false;
    }


    DynamicReplacementAttr *attr = DynamicReplacementAttr::create(
        Context, AtLoc, Loc, LParenLoc, replacedFunction, RParenLoc);
    Attributes.add(attr);
    break;
  }

  case DAK_Specialize: {
    if (Tok.isNot(tok::l_paren)) {
      diagnose(Loc, diag::attr_expected_lparen, AttrName,
               DeclAttribute::isDeclModifier(DK));
      return false;
    }
    SpecializeAttr *Attr;
    if (!parseSpecializeAttribute(tok::r_paren, AtLoc, Loc, Attr))
      return false;

    Attributes.add(Attr);
    break;
    }

  case DAK_Implements: {
    ParserResult<ImplementsAttr> Attr = parseImplementsAttribute(AtLoc, Loc);
    if (Attr.isNonNull()) {
      Attributes.add(Attr.get());
    }
    break;
  }

  case DAK_Differentiable: {
    auto Attr = parseDifferentiableAttribute(AtLoc, Loc);
    if (Attr.isNonNull())
      Attributes.add(Attr.get());
    break;
  }

  case DAK_Derivative: {
    // `@derivative` in a local scope is not allowed.
    if (CurDeclContext->isLocalContext())
      diagnose(Loc, diag::attr_only_at_non_local_scope, '@' + AttrName.str());

    auto Attr = parseDerivativeAttribute(AtLoc, Loc);
    if (Attr.isNonNull())
      Attributes.add(Attr.get());
    break;
  }

  case DAK_Transpose: {
    // `@transpose` in a local scope is not allowed.
    if (CurDeclContext->isLocalContext())
      diagnose(Loc, diag::attr_only_at_non_local_scope, '@' + AttrName.str());

    auto Attr = parseTransposeAttribute(AtLoc, Loc);
    if (Attr.isNonNull())
      Attributes.add(Attr.get());
    break;
  }

  case DAK_ProjectedValueProperty: {
    if (!consumeIf(tok::l_paren)) {
      diagnose(Loc, diag::attr_expected_lparen, AttrName,
               DeclAttribute::isDeclModifier(DK));
      return false;
    }

    if (Tok.isNot(tok::identifier)) {
      diagnose(Loc, diag::projection_value_property_not_identifier);
      return false;
    }

    Identifier name;
    consumeIdentifier(&name, /*allowDollarIdentifier=*/true);

    auto range = SourceRange(Loc, Tok.getRange().getStart());

    if (!consumeIf(tok::r_paren)) {
      diagnose(Loc, diag::attr_expected_rparen, AttrName,
               DeclAttribute::isDeclModifier(DK));
      return false;
    }

    Attributes.add(new (Context) ProjectedValuePropertyAttr(
        name, AtLoc, range, /*implicit*/ false));
    break;
  }
  }

  if (DuplicateAttribute) {
    diagnose(Loc, diag::duplicate_attribute, DeclAttribute::isDeclModifier(DK))
      .highlight(AttrRange);
    diagnose(DuplicateAttribute->getLocation(),
             diag::previous_attribute,
             DeclAttribute::isDeclModifier(DK))
      .highlight(DuplicateAttribute->getRange());
  }

    // If this is a decl modifier spelled with an @, emit an error and remove it
  // with a fixit.
  if (AtLoc.isValid() && DeclAttribute::isDeclModifier(DK))
    diagnose(AtLoc, diag::cskeyword_not_attribute, AttrName).fixItRemove(AtLoc);
  
  return false;
}

bool Parser::parseVersionTuple(llvm::VersionTuple &Version,
                               SourceRange &Range,
                               const Diagnostic &D) {
  SyntaxParsingContext VersionContext(SyntaxContext, SyntaxKind::VersionTuple);
  // A version number is either an integer (8), a float (8.1), or a
  // float followed by a dot and an integer (8.1.0).
  if (!Tok.isAny(tok::integer_literal, tok::floating_literal)) {
    diagnose(Tok, D);
    return true;
  }

  SourceLoc StartLoc = Tok.getLoc();
  
  if (Tok.is(tok::integer_literal)) {
    unsigned major = 0;
    if (Tok.getText().getAsInteger(10, major)) {
      // Maybe the literal was in hex. Reject that.
      diagnose(Tok, D);
      consumeToken();
      return true;
    }
    Version = llvm::VersionTuple(major);
    Range = SourceRange(StartLoc, Tok.getLoc());
    consumeToken();
    return false;
  }

  unsigned major = 0, minor = 0;
  StringRef majorPart, minorPart;
  std::tie(majorPart, minorPart) = Tok.getText().split('.');
  if (majorPart.getAsInteger(10, major) || minorPart.getAsInteger(10, minor)) {
    // Reject things like 0.1e5 and hex literals.
    diagnose(Tok, D);
    consumeToken();
    return true;
  }

  Range = SourceRange(StartLoc, Tok.getLoc());
  consumeToken();
  
  if (consumeIf(tok::period)) {
    unsigned micro = 0;
    if (!Tok.is(tok::integer_literal) ||
        Tok.getText().getAsInteger(10, micro)) {
      // Reject things like 0.1e5 and hex literals.
      diagnose(Tok, D);
      if (Tok.is(tok::integer_literal) ||
          peekToken().isAny(tok::r_paren, tok::comma))
        consumeToken();
      return true;
    }
    
    Range = SourceRange(StartLoc, Tok.getLoc());
    consumeToken();
    
    Version = llvm::VersionTuple(major, minor, micro);
  } else {
    Version = llvm::VersionTuple(major, minor);
  }

  return false;
}

/// Check whether the attributes have already established an initializer
/// context within the given set of attributes.
static PatternBindingInitializer *findAttributeInitContent(
    DeclAttributes &Attributes) {
  for (auto custom : Attributes.getAttributes<CustomAttr>()) {
    if (auto initContext = custom->getInitContext())
      return initContext;
  }

  return nullptr;
}

/// \verbatim
///   attribute:
///     '_silgen_name' '(' identifier ')'
///     'semantics' '(' identifier ')'
///     'infix' '=' numeric_constant
///     'unary'
///     'stdlib'
///     'weak'
///     'inout'
///     'unowned'
///     'unowned' '(' 'safe' ')'
///     'unowned' '(' 'unsafe' ')'
///     'noreturn'
///     'optional'
///     'mutating'
///     ( 'private' | 'internal' | 'public' )
///     ( 'private' | 'internal' | 'public' ) '(' 'set' ')'
///     'requires_stored_property_inits'
/// \endverbatim
///
/// Note that various attributes (like mutating, weak, and unowned) are parsed
/// but rejected since they have context-sensitive keywords.
///
ParserStatus Parser::parseDeclAttribute(DeclAttributes &Attributes, SourceLoc AtLoc) {
  // If this not an identifier, the attribute is malformed.
  if (Tok.isNot(tok::identifier) &&
      Tok.isNot(tok::kw_in) &&
      Tok.isNot(tok::kw_inout)) {

    if (Tok.is(tok::code_complete)) {
      if (CodeCompletion) {
        // If the next token is not on the same line, this attribute might be
        // starting new declaration instead of adding attribute to existing
        // decl.
        auto isIndependent = peekToken().isAtStartOfLine();
        CodeCompletion->completeDeclAttrBeginning(isInSILMode(), isIndependent);
      }
      consumeToken(tok::code_complete);
      return makeParserCodeCompletionStatus();
    }

    diagnose(Tok, diag::expected_attribute_name);
    return makeParserError();
  }

  // If the attribute follows the new representation, switch
  // over to the alternate parsing path.
  DeclAttrKind DK = DeclAttribute::getAttrKindFromString(Tok.getText());
  
  auto checkInvalidAttrName = [&](StringRef invalidName,
                                  StringRef correctName,
                                  DeclAttrKind kind,
                                  Optional<Diag<StringRef, StringRef>> diag = None) {
    if (DK == DAK_Count && Tok.getText() == invalidName) {
      DK = kind;

      if (diag) {
        diagnose(Tok, *diag, invalidName, correctName)
            .fixItReplace(Tok.getLoc(), correctName);
      }
    }
  };

  // Check if attr is availability, and suggest available instead
  checkInvalidAttrName("availability", "available", DAK_Available, diag::attr_renamed);

  // Check if attr is inlineable, and suggest inlinable instead
  checkInvalidAttrName("inlineable", "inlinable", DAK_Inlinable, diag::attr_name_close_match);

  // In Swift 5 and above, these become hard errors. In Swift 4.2, emit a
  // warning for compatibility. Otherwise, don't diagnose at all.
  if (Context.isSwiftVersionAtLeast(5)) {
    checkInvalidAttrName("_versioned", "usableFromInline", DAK_UsableFromInline, diag::attr_renamed);
    checkInvalidAttrName("_inlineable", "inlinable", DAK_Inlinable, diag::attr_renamed);
  } else if (Context.isSwiftVersionAtLeast(4, 2)) {
    checkInvalidAttrName("_versioned", "usableFromInline", DAK_UsableFromInline, diag::attr_renamed_warning);
    checkInvalidAttrName("_inlineable", "inlinable", DAK_Inlinable, diag::attr_renamed_warning);
  } else {
    checkInvalidAttrName("_versioned", "usableFromInline", DAK_UsableFromInline);
    checkInvalidAttrName("_inlineable", "inlinable", DAK_Inlinable);
  }

  // Other names of property wrappers...
  checkInvalidAttrName("propertyDelegate", "propertyWrapper",
                       DAK_PropertyWrapper, diag::attr_renamed_warning);
  checkInvalidAttrName("_propertyWrapper", "propertyWrapper",
                       DAK_PropertyWrapper, diag::attr_renamed_warning);

  if (DK == DAK_Count && Tok.getText() == "warn_unused_result") {
    // The behavior created by @warn_unused_result is now the default. Emit a
    // Fix-It to remove.
    SourceLoc attrLoc = consumeToken();

    // @warn_unused_result with no arguments.
    if (Tok.isNot(tok::l_paren)) {
      diagnose(AtLoc, diag::attr_warn_unused_result_removed)
        .fixItRemove(SourceRange(AtLoc, attrLoc));

      // Recovered.
      return makeParserSuccess();
    }

    // @warn_unused_result with arguments.
    SourceLoc lParenLoc = consumeToken();
    skipUntil(tok::r_paren);

    // Parse the closing ')'.
    SourceLoc rParenLoc;
    if (Tok.isNot(tok::r_paren)) {
      parseMatchingToken(tok::r_paren, rParenLoc,
                         diag::attr_warn_unused_result_expected_rparen,
                         lParenLoc);
    }
    if (Tok.is(tok::r_paren)) {
      rParenLoc = consumeToken();
    }

    diagnose(AtLoc, diag::attr_warn_unused_result_removed)
      .fixItRemove(SourceRange(AtLoc, rParenLoc));

    // Recovered.
    return makeParserSuccess();
  }

  if (DK != DAK_Count && !DeclAttribute::shouldBeRejectedByParser(DK)) {
    parseNewDeclAttribute(Attributes, AtLoc, DK);
    return makeParserSuccess();
  }

  if (TypeAttributes::getAttrKindFromString(Tok.getText()) != TAK_Count)
    diagnose(Tok, diag::type_attribute_applied_to_decl);
  else if (Tok.isContextualKeyword("unknown")) {
    diagnose(Tok, diag::unknown_attribute, "unknown");
  } else {
    // Change the context to create a custom attribute syntax.
    SyntaxContext->setCreateSyntax(SyntaxKind::CustomAttribute);
    // Parse a custom attribute.
    auto type = parseType(diag::expected_type);
    if (type.hasCodeCompletion() || type.isNull()) {
      if (Tok.is(tok::l_paren))
        skipSingle();

      return ParserStatus(type);
    }

    // Parse the optional arguments.
    SourceLoc lParenLoc, rParenLoc;
    SmallVector<Expr *, 2> args;
    SmallVector<Identifier, 2> argLabels;
    SmallVector<SourceLoc, 2> argLabelLocs;
    Expr *trailingClosure = nullptr;
    bool hasInitializer = false;
    ParserStatus status;

    // If we're not in a local context, we'll need a context to parse
    // initializers into (should we have one).  This happens for properties
    // and global variables in libraries.
    PatternBindingInitializer *initContext = nullptr;

    if (Tok.isFollowingLParen()) {
      if (peekToken().is(tok::code_complete)) {
        consumeToken(tok::l_paren);
        if (CodeCompletion) {
          auto typeE = new (Context) TypeExpr(type.get());
          auto CCE = new (Context) CodeCompletionExpr(Tok.getLoc());
          CodeCompletion->completePostfixExprParen(typeE, CCE);
        }
        consumeToken(tok::code_complete);
        skipUntil(tok::r_paren);
        consumeIf(tok::r_paren);
        status.setHasCodeCompletion();
      } else {
        // If we have no local context to parse the initial value into, create
        // one for the PBD we'll eventually create.  This allows us to have
        // reasonable DeclContexts for any closures that may live inside of
        // initializers.
        Optional<ParseFunctionBody> initParser;
        if (!CurDeclContext->isLocalContext()) {
          initContext = findAttributeInitContent(Attributes);
          if (!initContext)
            initContext =
                new (Context) PatternBindingInitializer(CurDeclContext);

          initParser.emplace(*this, initContext);
        }
        status |= parseExprList(tok::l_paren, tok::r_paren,
                                /*isPostfix=*/false, /*isExprBasic=*/true,
                                lParenLoc, args, argLabels, argLabelLocs,
                                rParenLoc, trailingClosure,
                                SyntaxKind::TupleExprElementList);
        assert(!trailingClosure && "Cannot parse a trailing closure here");
        hasInitializer = true;
      }
    }

    // Form the attribute.
    auto attr = CustomAttr::create(Context, AtLoc, type.get(), hasInitializer,
                                   initContext, lParenLoc, args, argLabels,
                                   argLabelLocs, rParenLoc);
    Attributes.add(attr);
    return status;
  }

  // Recover by eating @foo(...) when foo is not known.
  consumeToken();
  if (Tok.is(tok::l_paren))
    skipSingle();

  return makeParserError();
}

bool Parser::canParseTypeAttribute() {
  TypeAttributes attrs; // ignored
  return !parseTypeAttribute(attrs, /*atLoc=*/SourceLoc(),
                             /*justChecking*/ true);
}

/// Parses the '@differentiable' argument (no argument list, or '(linear)'),
/// and sets the appropriate fields on `Attributes`.
///
/// \param emitDiagnostics - if false, doesn't emit diagnostics
/// \returns true on error, false on success
static bool parseDifferentiableAttributeArgument(Parser &P,
                                                 TypeAttributes &Attributes,
                                                 bool emitDiagnostics) {
  Parser::BacktrackingScope backtrack(P);

  // Match '( <identifier> )', and store the identifier token to `argument`.
  if (!P.consumeIf(tok::l_paren))
    return false;
  auto argument = P.Tok;
  if (!P.consumeIf(tok::identifier))
    return false;
  if (!P.consumeIf(tok::r_paren)) {
    // Special case handling for '( <identifier> (' so that we don't produce the
    // misleading diagnostic "expected ',' separator" when the real issue is
    // that the user forgot the ')' closing the '@differentiable' argument list.
    if (P.Tok.is(tok::l_paren)) {
      backtrack.cancelBacktrack();
      if (emitDiagnostics)
        P.diagnose(P.Tok, diag::differentiable_attribute_expected_rparen);
      return true;
    }
    return false;
  }

  // If the next token is not a `(`, `@`, or an identifier, then the
  // matched '( <identifier> )' is actually the parameter type list,
  // not an argument to '@differentiable'.
  if (P.Tok.isNot(tok::l_paren, tok::at_sign, tok::identifier))
    return false;

  backtrack.cancelBacktrack();

  if (argument.getText() != "linear") {
    if (emitDiagnostics)
      P.diagnose(argument, diag::unexpected_argument_differentiable,
                 argument.getText());
    return true;
  }

  Attributes.linear = true;
  return false;
}

/// Parse the inside of a convention attribute '(...)'.
///
/// The '@convention' prefix should've been parsed by the caller.
/// See `Parser::parseTypeAttribute` for the justChecking argument.
///
/// Returns true if there was an error.
bool Parser::parseConventionAttributeInternal(
    bool justChecking, TypeAttributes::Convention &convention) {
  SourceLoc LPLoc;
  if (!consumeIfNotAtStartOfLine(tok::l_paren)) {
    if (!justChecking)
      diagnose(Tok, diag::convention_attribute_expected_lparen);
    return true;
  }

  if (Tok.isNot(tok::identifier)) {
    if (!justChecking)
      diagnose(Tok, diag::convention_attribute_expected_name);
    return true;
  }

  convention.Name = Tok.getText();
  consumeToken(tok::identifier);

  // Consume extra (optional) ', cType: " blah blah "'
  if (consumeIf(tok::comma)) {
    if (Tok.isNot(tok::identifier)) {
      if (!justChecking)
        diagnose(Tok, diag::convention_attribute_ctype_expected_label);
      return true;
    }
    auto cTypeLabel = Tok.getText();
    consumeToken(tok::identifier);
    if (cTypeLabel != "cType") {
      if (!justChecking)
        diagnose(Tok, diag::convention_attribute_ctype_expected_label);
      return true;
    }
    if (!consumeIf(tok::colon)) {
      if (!justChecking)
        diagnose(Tok, diag::convention_attribute_ctype_expected_colon);
      return true;
    }
    if (Tok.isNot(tok::string_literal)) {
      if (!justChecking)
        diagnose(Tok, diag::convention_attribute_ctype_expected_string);
      return true;
    }
    if (auto ty = getStringLiteralIfNotInterpolated(Tok.getLoc(), "(C type)")) {
      convention.ClangType = ty.getValue();
      convention.ClangTypeLoc = Tok.getLoc();
    }
    consumeToken(tok::string_literal);
  }

  if (convention.Name == "witness_method") {
    if (!consumeIf(tok::colon)) {
      if (!justChecking)
        diagnose(Tok,
                 diag::convention_attribute_witness_method_expected_colon);
      return true;
    }

    DeclNameLoc unusedLoc;
    convention.WitnessMethodProtocol = parseDeclNameRef(unusedLoc,
        diag::convention_attribute_witness_method_expected_protocol, {});
  }
  
  // Parse the ')'.  We can't use parseMatchingToken if we're in
  // just-checking mode.
  if (justChecking && Tok.isNot(tok::r_paren))
    return true;

  SourceLoc RPLoc;
  parseMatchingToken(tok::r_paren, RPLoc,
                     diag::convention_attribute_expected_rparen,
                     LPLoc);
  return false;
}

/// \verbatim
///   attribute-type:
///     'noreturn'
/// \endverbatim
///
/// \param justChecking - if true, we're just checking whether we
///   canParseTypeAttribute; don't emit any diagnostics, and there's
///   no need to actually record the attribute
bool Parser::parseTypeAttribute(TypeAttributes &Attributes, SourceLoc AtLoc,
                                bool justChecking) {
  // If this not an identifier, the attribute is malformed.
  if (Tok.isNot(tok::identifier) &&
      // These are keywords that we accept as attribute names.
      Tok.isNot(tok::kw_in) && Tok.isNot(tok::kw_inout)) {
    if (!justChecking)
      diagnose(Tok, diag::expected_attribute_name);
    return true;
  }
  
  // Determine which attribute it is, and diagnose it if unknown.
  TypeAttrKind attr = TypeAttributes::getAttrKindFromString(Tok.getText());

  if (attr == TAK_Count) {
    if (justChecking) return true;

    auto declAttrID = DeclAttribute::getAttrKindFromString(Tok.getText());
    if (declAttrID == DAK_Count) {
      // Not a decl or type attribute.
      diagnose(Tok, diag::unknown_attribute, Tok.getText());
    } else {
      // Otherwise this is a valid decl attribute so they should have put it on
      // the decl instead of the type.

      // If this is the first attribute, and if we are on a simple decl, emit a
      // fixit to move the attribute.  Otherwise, we don't have the location of
      // the @ sign, or we don't have confidence that the fixit will be right.
      if (!Attributes.empty() || StructureMarkers.empty() ||
          StructureMarkers.back().Kind != StructureMarkerKind::Declaration ||
          StructureMarkers.back().Loc.isInvalid() ||
          peekToken().is(tok::equal)) {
        diagnose(Tok, diag::decl_attribute_applied_to_type);
      } else {
        // Otherwise, this is the first type attribute and we know where the
        // declaration is.  Emit the same diagnostic, but include a fixit to
        // move the attribute.  Unfortunately, we don't have enough info to add
        // the attribute to DeclAttributes.
        diagnose(Tok, diag::decl_attribute_applied_to_type)
          .fixItRemove(SourceRange(Attributes.AtLoc, Tok.getLoc()))
          .fixItInsert(StructureMarkers.back().Loc,
                       "@" + Tok.getText().str()+" ");
      }
    }
    
    // Recover by eating @foo(...) when foo is not known.
    consumeToken();
    SyntaxParsingContext TokListContext(SyntaxContext, SyntaxKind::TokenList);

    if (Tok.is(tok::l_paren) && getEndOfPreviousLoc() == Tok.getLoc()) {
      BacktrackingScope backtrack(*this);
      skipSingle();
      // If we found '->', or 'throws' after paren, it's likely a parameter
      // of function type.
      if (Tok.isNot(tok::arrow, tok::kw_throws, tok::kw_rethrows,
                    tok::kw_throw))
        backtrack.cancelBacktrack();
    }
    return true;
  }
  
  // Ok, it is a valid attribute, eat it, and then process it.
  StringRef Text = Tok.getText();
  consumeToken();
  
  TypeAttributes::Convention convention;
  if (attr == TAK_convention) {
    bool failedToParse =
      parseConventionAttributeInternal(justChecking, convention);
    if (failedToParse) {
      if (Tok.is(tok::r_paren))
        consumeToken();
      return true;
    }
  }

  // In just-checking mode, we only need to consume the tokens, and we don't
  // want to do any other analysis.
  if (justChecking)
    return false;

  // Diagnose duplicated attributes.
  if (Attributes.has(attr)) {
    diagnose(AtLoc, diag::duplicate_attribute, /*isModifier=*/false);
    return false;
  }

  // Handle any attribute-specific processing logic.
  switch (attr) {
  default: break;
  case TAK_autoclosure:
  case TAK_escaping:
  case TAK_noescape:
    break;

  case TAK_out:
  case TAK_in:
  case TAK_owned:
  case TAK_unowned_inner_pointer:
  case TAK_guaranteed:
  case TAK_autoreleased:
  case TAK_callee_owned:
  case TAK_callee_guaranteed:
  case TAK_objc_metatype:
    if (!isInSILMode()) {
      diagnose(AtLoc, diag::only_allowed_in_sil, Text);
      return false;
    }
    break;
    
  // Ownership attributes.
  case TAK_sil_weak:
  case TAK_sil_unowned:
    if (!isInSILMode()) {
      diagnose(AtLoc, diag::only_allowed_in_sil, Text);
      return false;
    }
      
    if (Attributes.hasOwnership()) {
      diagnose(AtLoc, diag::duplicate_attribute, /*isModifier*/false);
      return false;
    }
    break;

  // 'inout' attribute.
  case TAK_inout:
    if (!isInSILMode()) {
      diagnose(AtLoc, diag::inout_not_attribute);
      return false;
    }
    break;
      
  case TAK_opened: {
    if (!isInSILMode()) {
      diagnose(AtLoc, diag::only_allowed_in_sil, "opened");
      return false;
    }

    // Parse the opened existential ID string in parens
    SourceLoc beginLoc = Tok.getLoc(), idLoc, endLoc;
    if (consumeIfNotAtStartOfLine(tok::l_paren)) {
      if (Tok.is(tok::string_literal)) {
        UUID openedID;
        idLoc = Tok.getLoc();
        auto literalText = Tok.getText().slice(1, Tok.getText().size() - 1);
        llvm::SmallString<UUID::StringBufferSize> text(literalText);
        if (auto openedID = UUID::fromString(text.c_str())) {
          Attributes.OpenedID = openedID;
        } else {
          diagnose(Tok, diag::opened_attribute_id_value);
        }
        consumeToken();
      } else {
        diagnose(Tok, diag::opened_attribute_id_value);
      }
      parseMatchingToken(tok::r_paren, endLoc,
                         diag::opened_attribute_expected_rparen,
                         beginLoc);
    } else {
      diagnose(Tok, diag::opened_attribute_expected_lparen);
    }

    break;
  }

  case TAK_differentiable: {
    if (parseDifferentiableAttributeArgument(*this, Attributes,
                                             /*emitDiagnostics=*/!justChecking))
      return true;
    break;
  }

  // Convention attribute.
  case TAK_convention:
    Attributes.ConventionArguments = convention;
    break;
      
  case TAK__opaqueReturnTypeOf: {
    // Parse the mangled decl name and index.
    auto beginLoc = Tok.getLoc();
    if (!consumeIfNotAtStartOfLine(tok::l_paren)) {
      diagnose(Tok, diag::attr_expected_lparen, "_opaqueReturnTypeOf", false);
      return true;
    }
    
    if (!Tok.is(tok::string_literal)) {
      diagnose(Tok, diag::opened_attribute_id_value);
      return true;
    }
    auto mangling = Tok.getText().slice(1, Tok.getText().size() - 1);
    consumeToken(tok::string_literal);
    
    if (!Tok.is(tok::comma)) {
      diagnose(Tok, diag::attr_expected_comma, "_opaqueReturnTypeOf", false);
      return true;
    }
    consumeToken(tok::comma);
    
    if (!Tok.is(tok::integer_literal)) {
      diagnose(Tok, diag::attr_expected_string_literal, "_opaqueReturnTypeOf");
      return true;
    }
    
    unsigned index;
    if (Tok.getText().getAsInteger(10, index)) {
      diagnose(Tok, diag::attr_expected_string_literal, "_opaqueReturnTypeOf");
      return true;
    }
    consumeToken(tok::integer_literal);
    
    SourceLoc endLoc;
    parseMatchingToken(tok::r_paren, endLoc,
                       diag::expected_rparen_expr_list,
                       beginLoc);

    Attributes.setOpaqueReturnTypeOf(mangling, index);
    break;
  }
  }

  Attributes.setAttr(attr, AtLoc);
  return false;
}

/// \verbatim
///   attribute-list:
///     /*empty*/
///     attribute-list-clause attribute-list
///   attribute-list-clause:
///     '@' attribute
/// \endverbatim
ParserStatus Parser::parseDeclAttributeList(DeclAttributes &Attributes) {
  if (Tok.isNot(tok::at_sign))
    return makeParserSuccess();

  ParserStatus Status;
  SyntaxParsingContext AttrListCtx(SyntaxContext, SyntaxKind::AttributeList);
  do {
    SyntaxParsingContext AttrCtx(SyntaxContext, SyntaxKind::Attribute);
    SourceLoc AtLoc = consumeToken();
    Status |= parseDeclAttribute(Attributes, AtLoc);
  } while (Tok.is(tok::at_sign));
  return Status;
}

/// \verbatim
///   modifier-list
///     /* empty */
//      modifier modifier-list
//    modifier
//      'private'
//      'private' '(' 'set' ')'
//      'fileprivate'
//      'fileprivate' '(' 'set' )'
//      'internal'
//      'internal' '(' 'set' ')'
//      'public'
//      'open'
//      'weak'
//      'unowned'
//      'unowned' '(' 'safe' ')'
//      'unowned' '(' 'unsafe' ')'
//      'optional'
//      'required'
//      'lazy'
//      'final'
//      'dynamic'
//      'prefix'
//      'postfix'
//      'infix'
//      'override'
//      'mutating
//      'nonmutating'
//      '__consuming'
//      'convenience'
bool Parser::parseDeclModifierList(DeclAttributes &Attributes,
                                   SourceLoc &StaticLoc,
                                   StaticSpellingKind &StaticSpelling) {
  SyntaxParsingContext ListContext(SyntaxContext, SyntaxKind::ModifierList);
  bool isError = false;
  bool hasModifier = false;
  while (true) {
    switch (Tok.getKind()) {

    case tok::kw_private:
    case tok::kw_fileprivate:
    case tok::kw_internal:
    case tok::kw_public: {
      SyntaxParsingContext ModContext(SyntaxContext, SyntaxKind::DeclModifier);
      // We still model these specifiers as attributes.
      isError |=
          parseNewDeclAttribute(Attributes, /*AtLoc=*/{}, DAK_AccessControl);
      hasModifier = true;
      continue;
    }

    // Context sensitive keywords.
    case tok::identifier: {
      if (Tok.isEscapedIdentifier())
        break;

      DeclAttrKind Kind = llvm::StringSwitch<DeclAttrKind>(Tok.getText())
#define CONTEXTUAL_CASE(KW, CLASS) .Case(#KW, DAK_##CLASS)
#define CONTEXTUAL_DECL_ATTR(KW, CLASS, ...) CONTEXTUAL_CASE(KW, CLASS)
#define CONTEXTUAL_DECL_ATTR_ALIAS(KW, CLASS) CONTEXTUAL_CASE(KW, CLASS)
#define CONTEXTUAL_SIMPLE_DECL_ATTR(KW, CLASS, ...) CONTEXTUAL_CASE(KW, CLASS)
#include <swift/AST/Attr.def>
#undef CONTEXTUAL_CASE
        .Default(DAK_Count);

      if (Kind == DAK_Count)
        break;

      SyntaxParsingContext ModContext(SyntaxContext,
                                      SyntaxKind::DeclModifier);
      isError |= parseNewDeclAttribute(Attributes, /*AtLoc=*/{}, Kind);
      hasModifier = true;
      continue;
    }

    case tok::kw_static: {
      // 'static' is not handled as an attribute in AST.
      if (StaticLoc.isValid()) {
        diagnose(Tok, diag::decl_already_static,
                 StaticSpellingKind::KeywordStatic)
            .highlight(StaticLoc)
            .fixItRemove(Tok.getLoc());
      } else {
        StaticLoc = Tok.getLoc();
        StaticSpelling = StaticSpellingKind::KeywordStatic;
      }
      SyntaxParsingContext ModContext(SyntaxContext, SyntaxKind::DeclModifier);
      consumeToken(tok::kw_static);
      hasModifier = true;
      continue;
    }

    case tok::kw_class: {
      // If 'class' is a modifier on another decl kind, like var or func,
      // then treat it as a modifier.
      {
        BacktrackingScope Scope(*this);
        consumeToken(tok::kw_class);
        // When followed by an 'override' or CC token inside a class,
        // treat 'class' as a modifier; in the case of a following CC
        // token, we cannot be sure there is no intention to override
        // or witness something static.
        if (isStartOfDecl() || (isa<ClassDecl>(CurDeclContext) &&
                                (Tok.is(tok::code_complete) ||
                                 Tok.getRawText().equals("override")))) {
          /* We're OK */
        } else {
          // This 'class' is a real ClassDecl introducer.
          break;
        }
      }
      if (StaticLoc.isValid()) {
        diagnose(Tok, diag::decl_already_static,
                 StaticSpellingKind::KeywordClass)
            .highlight(StaticLoc)
            .fixItRemove(Tok.getLoc());
      } else {
        StaticLoc = Tok.getLoc();
        StaticSpelling = StaticSpellingKind::KeywordClass;
      }
      SyntaxParsingContext ModContext(SyntaxContext, SyntaxKind::DeclModifier);
      consumeToken(tok::kw_class);
      hasModifier = true;
      continue;
    }

    case tok::unknown:
      // Eat an invalid token in decl modifier context. Error tokens are
      // diagnosed by the lexer, so we don't need to emit another diagnostic.
      consumeToken(tok::unknown);
      hasModifier = true;
      continue;

    default:
      break;
    }

    // If we don't have any modifiers, don't bother to construct an empty list.
    if (!hasModifier)
      ListContext.setTransparent();

    // If we 'break' out of the switch, modifier list has ended.
    return isError;
  }
}

/// This is the internal implementation of \c parseTypeAttributeList,
/// which we expect to be inlined to handle the common case of an absent
/// attribute list.
///
/// \verbatim
///   attribute-list:
///     /*empty*/
///     attribute-list-clause attribute-list
///     'inout' attribute-list-clause attribute-list
///     '__shared' attribute-list-clause attribute-list
///     '__owned' attribute-list-clause attribute-list
///     'some' attribute-list-clause attribute-list
///   attribute-list-clause:
///     '@' attribute
///     '@' attribute attribute-list-clause
/// \endverbatim
bool Parser::parseTypeAttributeListPresent(ParamDecl::Specifier &Specifier,
                                           SourceLoc &SpecifierLoc,
                                           TypeAttributes &Attributes) {
  Specifier = ParamDecl::Specifier::Default;
  while (Tok.is(tok::kw_inout) ||
         (Tok.is(tok::identifier) &&
          (Tok.getRawText().equals("__shared") ||
           Tok.getRawText().equals("__owned")))) {
    if (SpecifierLoc.isValid()) {
      diagnose(Tok, diag::parameter_specifier_repeated)
        .fixItRemove(SpecifierLoc);
    } else {
      if (Tok.is(tok::kw_inout)) {
        Specifier = ParamDecl::Specifier::InOut;
      } else if (Tok.is(tok::identifier)) {
        if (Tok.getRawText().equals("__shared")) {
          Specifier = ParamDecl::Specifier::Shared;
        } else if (Tok.getRawText().equals("__owned")) {
          Specifier = ParamDecl::Specifier::Owned;
        }
      }
    }
    SpecifierLoc = consumeToken();
  }

  SyntaxParsingContext AttrListCtx(SyntaxContext, SyntaxKind::AttributeList);
  while (Tok.is(tok::at_sign)) {
    if (Attributes.AtLoc.isInvalid())
      Attributes.AtLoc = Tok.getLoc();
    SyntaxParsingContext AttrCtx(SyntaxContext, SyntaxKind::Attribute);
    SourceLoc AtLoc = consumeToken();
    if (parseTypeAttribute(Attributes, AtLoc))
      return true;
  }
  
  return false;
}

static bool isStartOfOperatorDecl(const Token &Tok, const Token &Tok2) {
  return Tok.isContextualKeyword("operator") &&
         (Tok2.isContextualKeyword("prefix") ||
          Tok2.isContextualKeyword("postfix") ||
          Tok2.isContextualKeyword("infix"));
}

/// Diagnose issues with fixity attributes, if any.
static void diagnoseOperatorFixityAttributes(Parser &P,
                                             DeclAttributes &Attrs,
                                             const Decl *D) {
  auto isFixityAttr = [](DeclAttribute *attr){
    DeclAttrKind kind = attr->getKind();
    return attr->isValid() && (kind == DAK_Prefix ||
                               kind == DAK_Infix ||
                               kind == DAK_Postfix);
  };
  
  SmallVector<DeclAttribute *, 3> fixityAttrs;
  std::copy_if(Attrs.begin(), Attrs.end(),
               std::back_inserter(fixityAttrs), isFixityAttr);
  std::reverse(fixityAttrs.begin(), fixityAttrs.end());
  
  for (auto it = fixityAttrs.begin(); it != fixityAttrs.end(); ++it) {
    if (it != fixityAttrs.begin()) {
      auto *attr = *it;
      P.diagnose(attr->getLocation(), diag::mutually_exclusive_attrs,
                 attr->getAttrName(), fixityAttrs.front()->getAttrName(),
                 attr->isDeclModifier())
      .fixItRemove(attr->getRange());
      attr->setInvalid();
    }
  }
  
  // Operator declarations must specify a fixity.
  if (auto *OD = dyn_cast<OperatorDecl>(D)) {
    if (fixityAttrs.empty()) {
      P.diagnose(OD->getOperatorLoc(), diag::operator_decl_no_fixity);
    }
  }
  // Infix operator is only allowed on operator declarations, not on func.
  else if (isa<FuncDecl>(D)) {
    if (auto *attr = Attrs.getAttribute<InfixAttr>()) {
      P.diagnose(attr->getLocation(), diag::invalid_infix_on_func)
        .fixItRemove(attr->getLocation());
      attr->setInvalid();
    }
  } else {
    llvm_unreachable("unexpected decl kind?");
  }
}

static unsigned skipUntilMatchingRBrace(Parser &P,
                                        bool &HasPoundDirective,
                                        bool &HasOperatorDeclarations,
                                        bool &HasNestedClassDeclarations) {
  HasPoundDirective = false;
  HasOperatorDeclarations = false;
  HasNestedClassDeclarations = false;

  unsigned OpenBraces = 1;

  bool LastTokenWasFunc = false;

  while (OpenBraces != 0 && P.Tok.isNot(tok::eof)) {
    // Detect 'func' followed by an operator identifier.
    if (LastTokenWasFunc) {
      LastTokenWasFunc = false;
      HasOperatorDeclarations |= P.Tok.isAnyOperator();
    } else {
      LastTokenWasFunc = P.Tok.is(tok::kw_func);
    }

    HasNestedClassDeclarations |= P.Tok.is(tok::kw_class);

    HasPoundDirective |= P.Tok.isAny(tok::pound_sourceLocation, tok::pound_line,
      tok::pound_if, tok::pound_else, tok::pound_endif, tok::pound_elseif);
    if (P.consumeIf(tok::l_brace)) {
      OpenBraces++;
      continue;
    }
    if (OpenBraces == 1 && P.Tok.is(tok::r_brace))
      break;
    if (P.consumeIf(tok::r_brace)) {
      OpenBraces--;
      continue;
    }
    P.consumeToken();
  }
  return OpenBraces;
}

bool swift::isKeywordPossibleDeclStart(const Token &Tok) {
  switch (Tok.getKind()) {
  case tok::at_sign:
  case tok::kw_associatedtype:
  case tok::kw_case:
  case tok::kw_class:
  case tok::kw_deinit:
  case tok::kw_enum:
  case tok::kw_extension:
  case tok::kw_fileprivate:
  case tok::kw_func:
  case tok::kw_import:
  case tok::kw_init:
  case tok::kw_internal:
  case tok::kw_let:
  case tok::kw_operator:
  case tok::kw_precedencegroup:
  case tok::kw_private:
  case tok::kw_protocol:
  case tok::kw_public:
  case tok::kw_static:
  case tok::kw_struct:
  case tok::kw_subscript:
  case tok::kw_typealias:
  case tok::kw_var:
  case tok::pound_if:
  case tok::pound_warning:
  case tok::pound_error:
  case tok::identifier:
  case tok::pound_sourceLocation:
    return true;
  case tok::pound_line:
    // #line at the start of the line is a directive, but it's deprecated.
    // #line within a line is an expression.
    return Tok.isAtStartOfLine();

  case tok::kw_try:
    // 'try' is not a valid way to start a decl, but we special-case 'try let'
    // and 'try var' for better recovery.
    return true;
  default:
    return false;
  }
}

/// Given a current token of 'unowned', check to see if it is followed by a
/// "(safe)" or "(unsafe)" specifier.
static bool isParenthesizedUnowned(Parser &P) {
  assert(P.Tok.getText() == "unowned" && P.peekToken().is(tok::l_paren) &&
         "Invariant violated");
  
  // Look ahead to parse the parenthesized expression.
  Parser::BacktrackingScope Backtrack(P);
  P.consumeToken(tok::identifier);
  P.consumeToken(tok::l_paren);
  return P.Tok.is(tok::identifier) && P.peekToken().is(tok::r_paren) &&
          (P.Tok.getText() == "safe" || P.Tok.getText() == "unsafe");
}

  
bool Parser::isStartOfDecl() {
  // If this is obviously not the start of a decl, then we're done.
  if (!isKeywordPossibleDeclStart(Tok)) return false;

  // When 'init' appears inside another 'init', it's likely the user wants to
  // invoke an initializer but forgets to prefix it with 'self.' or 'super.'
  // Otherwise, expect 'init' to be the start of a declaration (and complain
  // when the expectation is not fulfilled).
  if (Tok.is(tok::kw_init)) {
    return !isa<ConstructorDecl>(CurDeclContext);
  }

  // Similarly, when 'case' appears inside a function, it's probably a switch
  // case, not an enum case declaration.
  if (Tok.is(tok::kw_case)) {
    return !isa<AbstractFunctionDecl>(CurDeclContext);
  }

  // The protocol keyword needs more checking to reject "protocol<Int>".
  if (Tok.is(tok::kw_protocol)) {
    const Token &Tok2 = peekToken();
    return !Tok2.isAnyOperator() || !Tok2.getText().equals("<");
  }

  // The 'try' case is only for simple local recovery, so we only bother to
  // check 'let' and 'var' right now.
  if (Tok.is(tok::kw_try))
    return peekToken().isAny(tok::kw_let, tok::kw_var);
  
  // Look through attribute list, because it may be an *type* attribute list.
  if (Tok.is(tok::at_sign)) {
    BacktrackingScope backtrack(*this);
    while (consumeIf(tok::at_sign)) {
      // If not identifier or code complete token, consider '@' as an incomplete
      // attribute.
      if (Tok.isNot(tok::identifier, tok::code_complete))
        continue;
      consumeToken();
      // Eat paren after attribute name; e.g. @foo(x)
      if (consumeIf(tok::l_paren)) {
        while (Tok.isNot(tok::r_brace, tok::eof, tok::pound_endif)) {
          if (consumeIf(tok::r_paren)) break;
          skipSingle();
        }
      }
    }
    // If this attribute is the last element in the block,
    // consider it is a start of incomplete decl.
    if (Tok.isAny(tok::r_brace, tok::eof, tok::pound_endif))
      return true;

    return isStartOfDecl();
  }

  // Otherwise, the only hard case left is the identifier case.
  if (Tok.isNot(tok::identifier)) return true;

  // If this is an operator declaration, handle it.
  const Token &Tok2 = peekToken();
  if (isStartOfOperatorDecl(Tok, Tok2))
    return true;
    
  // If this can't possibly be a contextual keyword, then this identifier is
  // not interesting.  Bail out.
  if (!Tok.isContextualDeclKeyword())
    return false;
      
  // If it might be, we do some more digging.

  // If this is 'unowned', check to see if it is valid.
  if (Tok.getText() == "unowned" && Tok2.is(tok::l_paren) &&
      isParenthesizedUnowned(*this)) {
    Parser::BacktrackingScope Backtrack(*this);
    consumeToken(tok::identifier);
    consumeToken(tok::l_paren);
    consumeToken(tok::identifier);
    consumeToken(tok::r_paren);
    return isStartOfDecl();
  }

  // If the next token is obviously not the start of a decl, bail early.
  if (!isKeywordPossibleDeclStart(Tok2))
    return false;
  
  // Otherwise, do a recursive parse.
  Parser::BacktrackingScope Backtrack(*this);
  consumeToken(tok::identifier);
  return isStartOfDecl();
}

void Parser::consumeDecl(ParserPosition BeginParserPosition,
                         ParseDeclOptions Flags,
                         bool IsTopLevel) {
  SyntaxParsingContext Discarding(SyntaxContext);
  Discarding.disable();
  SourceLoc CurrentLoc = Tok.getLoc();

  SourceLoc EndLoc = PreviousLoc;
  backtrackToPosition(BeginParserPosition);
  SourceLoc BeginLoc = Tok.getLoc();

  State->setCodeCompletionDelayedDeclState(
      PersistentParserState::CodeCompletionDelayedDeclKind::Decl,
      Flags.toRaw(), CurDeclContext, {BeginLoc, EndLoc},
      BeginParserPosition.PreviousLoc);

  while (SourceMgr.isBeforeInBuffer(Tok.getLoc(), CurrentLoc))
    consumeToken();

  if (IsTopLevel) {
    // Skip the rest of the file to prevent the parser from constructing the
    // AST for it.  Forward references are not allowed at the top level.
    while (Tok.isNot(tok::eof))
      consumeToken();
  }
}

void Parser::setLocalDiscriminator(ValueDecl *D) {
  // If we're not in a local context, this is unnecessary.
  if (!CurLocalContext || !D->getDeclContext()->isLocalContext())
    return;

  if (auto TD = dyn_cast<TypeDecl>(D))
    if (!getScopeInfo().isInactiveConfigBlock())
      SF.LocalTypeDecls.insert(TD);

  Identifier name = D->getBaseName().getIdentifier();
  unsigned discriminator = CurLocalContext->claimNextNamedDiscriminator(name);
  D->setLocalDiscriminator(discriminator);
}

void Parser::setLocalDiscriminatorToParamList(ParameterList *PL) {
  for (auto P : *PL) {
    if (!P->hasName() || P->isImplicit())
      continue;
    setLocalDiscriminator(P);
  }
}

/// Parse a single syntactic declaration and return a list of decl
/// ASTs.  This can return multiple results for var decls that bind to multiple
/// values, structs that define a struct decl and a constructor, etc.
///
/// \verbatim
///   decl:
///     decl-typealias
///     decl-extension
///     decl-let
///     decl-var
///     decl-class
///     decl-func
///     decl-enum
///     decl-struct
///     decl-import
///     decl-operator
/// \endverbatim
ParserResult<Decl>
Parser::parseDecl(ParseDeclOptions Flags,
                  bool IsAtStartOfLineOrPreviousHadSemi,
                  llvm::function_ref<void(Decl*)> Handler) {
  ParserPosition BeginParserPosition;
  if (isCodeCompletionFirstPass())
    BeginParserPosition = getParserPosition();

  if (Tok.is(tok::pound_if)) {
    auto IfConfigResult = parseIfConfig(
      [&](SmallVectorImpl<ASTNode> &Decls, bool IsActive) {
        Optional<Scope> scope;
        if (!IsActive)
          scope.emplace(this, getScopeInfo().getCurrentScope()->getKind(),
                        /*inactiveConfigBlock=*/true);

        ParserStatus Status;
        bool PreviousHadSemi = true;
        SyntaxParsingContext DeclListCtx(SyntaxContext,
                                         SyntaxKind::MemberDeclList);
        while (Tok.isNot(tok::pound_else, tok::pound_endif, tok::pound_elseif,
                         tok::eof)) {
          if (Tok.is(tok::r_brace)) {
            diagnose(Tok.getLoc(),
                      diag::unexpected_rbrace_in_conditional_compilation_block);
            // If we see '}', following declarations don't look like belong to
            // the current decl context; skip them.
            skipUntilConditionalBlockClose();
            break;
          }
          Status |= parseDeclItem(PreviousHadSemi, Flags,
                                  [&](Decl *D) {Decls.emplace_back(D);});
        }
      });
    if (IfConfigResult.hasCodeCompletion() && isCodeCompletionFirstPass()) {
      consumeDecl(BeginParserPosition, Flags,
                  CurDeclContext->isModuleScopeContext());
      return makeParserError();
    }

    if (auto ICD = IfConfigResult.getPtrOrNull()) {
      // The IfConfigDecl is ahead of its members in source order.
      Handler(ICD);
      // Copy the active members into the entries list.
      for (auto activeMember : ICD->getActiveClauseElements()) {
        auto *D = activeMember.get<Decl*>();
        if (isa<IfConfigDecl>(D))
          // Don't hoist nested '#if'.
          continue;
        Handler(D);
      }
    }
    return IfConfigResult;
  }
  if (Tok.isAny(tok::pound_warning, tok::pound_error)) {
    auto Result = parseDeclPoundDiagnostic();
    if (Result.isNonNull())
      Handler(Result.get());
    return Result;
  }

  SyntaxParsingContext DeclParsingContext(SyntaxContext,
                                          SyntaxContextKind::Decl);

  // Note that we're parsing a declaration.
  StructureMarkerRAII ParsingDecl(*this, Tok.getLoc(),
                                  StructureMarkerKind::Declaration);

  // Parse attributes.
  DeclAttributes Attributes;
  if (Tok.hasComment())
    Attributes.add(new (Context) RawDocCommentAttr(Tok.getCommentRange()));
  ParserStatus AttrStatus = parseDeclAttributeList(Attributes);

  // Parse modifiers.
  // Keep track of where and whether we see a contextual keyword on the decl.
  SourceLoc StaticLoc;
  StaticSpellingKind StaticSpelling = StaticSpellingKind::None;
  parseDeclModifierList(Attributes, StaticLoc, StaticSpelling);

  // We emit diagnostics for 'try let ...' in parseDeclVar().
  SourceLoc tryLoc;
  if (Tok.is(tok::kw_try) && peekToken().isAny(tok::kw_let, tok::kw_var))
    tryLoc = consumeToken(tok::kw_try);

  ParserResult<Decl> DeclResult;

  // Save the original token, in case code-completion needs it.
  auto OrigTok = Tok;
  bool MayNeedOverrideCompletion = false;

  auto parseLetOrVar = [&](bool HasLetOrVarKeyword) {
    // Collect all modifiers into a modifier list.
    DeclParsingContext.setCreateSyntax(SyntaxKind::VariableDecl);
    llvm::SmallVector<Decl *, 4> Entries;
    DeclResult = parseDeclVar(Flags, Attributes, Entries, StaticLoc,
                              StaticSpelling, tryLoc, HasLetOrVarKeyword);
    StaticLoc = SourceLoc(); // we handled static if present.
    MayNeedOverrideCompletion = true;
    if (DeclResult.hasCodeCompletion() && isCodeCompletionFirstPass())
      return;
    std::for_each(Entries.begin(), Entries.end(), Handler);
    if (auto *D = DeclResult.getPtrOrNull())
      markWasHandled(D);
  };

  auto parseFunc = [&](bool HasFuncKeyword) {
    // Collect all modifiers into a modifier list.
    DeclParsingContext.setCreateSyntax(SyntaxKind::FunctionDecl);
    DeclResult = parseDeclFunc(StaticLoc, StaticSpelling, Flags, Attributes,
                               HasFuncKeyword);
    StaticLoc = SourceLoc(); // we handled static if present.
    MayNeedOverrideCompletion = true;
  };

  switch (Tok.getKind()) {
  case tok::kw_import:
    DeclParsingContext.setCreateSyntax(SyntaxKind::ImportDecl);
    DeclResult = parseDeclImport(Flags, Attributes);
    break;
  case tok::kw_extension:
    DeclParsingContext.setCreateSyntax(SyntaxKind::ExtensionDecl);
    DeclResult = parseDeclExtension(Flags, Attributes);
    break;
  case tok::kw_let:
  case tok::kw_var: {
    parseLetOrVar(/*HasLetOrVarKeyword=*/true);
    break;
  }
  case tok::kw_typealias:
    DeclParsingContext.setCreateSyntax(SyntaxKind::TypealiasDecl);
    DeclResult = parseDeclTypeAlias(Flags, Attributes);
    MayNeedOverrideCompletion = true;
    break;
  case tok::kw_associatedtype:
    DeclParsingContext.setCreateSyntax(SyntaxKind::AssociatedtypeDecl);
    DeclResult = parseDeclAssociatedType(Flags, Attributes);
    break;
  case tok::kw_enum:
    DeclParsingContext.setCreateSyntax(SyntaxKind::EnumDecl);
    DeclResult = parseDeclEnum(Flags, Attributes);
    break;
  case tok::kw_case: {
    llvm::SmallVector<Decl *, 4> Entries;
    DeclParsingContext.setCreateSyntax(SyntaxKind::EnumCaseDecl);
    DeclResult = parseDeclEnumCase(Flags, Attributes, Entries);
    if (DeclResult.hasCodeCompletion() && isCodeCompletionFirstPass())
      break;
    std::for_each(Entries.begin(), Entries.end(), Handler);
    if (auto *D = DeclResult.getPtrOrNull())
      markWasHandled(D);
    break;
  }
  case tok::kw_class:
    DeclParsingContext.setCreateSyntax(SyntaxKind::ClassDecl);
    DeclResult = parseDeclClass(Flags, Attributes);
    break;
  case tok::kw_struct:
    DeclParsingContext.setCreateSyntax(SyntaxKind::StructDecl);
    DeclResult = parseDeclStruct(Flags, Attributes);
    break;
  case tok::kw_init:
    DeclParsingContext.setCreateSyntax(SyntaxKind::InitializerDecl);
    DeclResult = parseDeclInit(Flags, Attributes);
    break;
  case tok::kw_deinit:
    DeclParsingContext.setCreateSyntax(SyntaxKind::DeinitializerDecl);
    DeclResult = parseDeclDeinit(Flags, Attributes);
    break;
  case tok::kw_operator:
    DeclParsingContext.setCreateSyntax(SyntaxKind::OperatorDecl);
    DeclResult = parseDeclOperator(Flags, Attributes);
    break;
  case tok::kw_precedencegroup:
    DeclParsingContext.setCreateSyntax(SyntaxKind::PrecedenceGroupDecl);
    DeclResult = parseDeclPrecedenceGroup(Flags, Attributes);
    break;
  case tok::kw_protocol:
    DeclParsingContext.setCreateSyntax(SyntaxKind::ProtocolDecl);
    DeclResult = parseDeclProtocol(Flags, Attributes);
    break;
  case tok::kw_func:
    parseFunc(/*HasFuncKeyword=*/true);
    break;
  case tok::kw_subscript: {
    DeclParsingContext.setCreateSyntax(SyntaxKind::SubscriptDecl);
    llvm::SmallVector<Decl *, 4> Entries;
    DeclResult = parseDeclSubscript(StaticLoc, StaticSpelling, Flags,
                                    Attributes, Entries);
    StaticLoc = SourceLoc(); // we handled static if present.
    if (DeclResult.hasCodeCompletion() && isCodeCompletionFirstPass())
      break;
    std::for_each(Entries.begin(), Entries.end(), Handler);
    MayNeedOverrideCompletion = true;
    if (auto *D = DeclResult.getPtrOrNull())
      markWasHandled(D);
    break;
  }

  case tok::code_complete:
    MayNeedOverrideCompletion = true;
    DeclResult = makeParserError();
    // Handled below.
    break;
  case tok::pound:
    if (Tok.isAtStartOfLine() &&
        peekToken().is(tok::code_complete) &&
        Tok.getLoc().getAdvancedLoc(1) == peekToken().getLoc()) {
      consumeToken();
      if (CodeCompletion)
        CodeCompletion->completeAfterPoundDirective();
      consumeToken(tok::code_complete);
      DeclResult = makeParserCodeCompletionResult<Decl>();
      break;
    }
    LLVM_FALLTHROUGH;

  case tok::pound_if:
  case tok::pound_sourceLocation:
  case tok::pound_line:
  case tok::pound_warning:
  case tok::pound_error:
    // We see some attributes right before these pounds.
    // TODO: Emit dedicated errors for them.
    LLVM_FALLTHROUGH;

  // Obvious nonsense.
  default:

    if (Flags.contains(PD_HasContainerType) &&
        IsAtStartOfLineOrPreviousHadSemi) {

      // Emit diagnostics if we meet an identifier/operator where a declaration
      // is expected, perhaps the user forgot the 'func' or 'var' keyword.
      //
      // Must not confuse it with trailing closure syntax, so we only
      // recover in contexts where there can be no statements.

      const bool IsProbablyVarDecl =
          Tok.isIdentifierOrUnderscore() &&
          peekToken().isAny(tok::colon, tok::equal, tok::comma);

      const bool IsProbablyTupleDecl =
          Tok.is(tok::l_paren) && peekToken().isIdentifierOrUnderscore();

      if (IsProbablyVarDecl || IsProbablyTupleDecl) {

        DescriptiveDeclKind DescriptiveKind;

        switch (StaticSpelling) {
        case StaticSpellingKind::None:
          DescriptiveKind = DescriptiveDeclKind::Property;
          break;
        case StaticSpellingKind::KeywordStatic:
          DescriptiveKind = DescriptiveDeclKind::StaticProperty;
          break;
        case StaticSpellingKind::KeywordClass:
          llvm_unreachable("kw_class is only parsed as a modifier if it's "
                           "followed by a keyword");
        }

        diagnose(Tok.getLoc(), diag::expected_keyword_in_decl, "var",
                 DescriptiveKind)
            .fixItInsert(Tok.getLoc(), "var ");
        parseLetOrVar(/*HasLetOrVarKeyword=*/false);
        break;
      }

      const bool IsProbablyFuncDecl =
          Tok.isIdentifierOrUnderscore() || Tok.isAnyOperator();

      if (IsProbablyFuncDecl) {

        DescriptiveDeclKind DescriptiveKind;

        if (Tok.isAnyOperator()) {
          DescriptiveKind = DescriptiveDeclKind::OperatorFunction;
        } else {
          switch (StaticSpelling) {
          case StaticSpellingKind::None:
            DescriptiveKind = DescriptiveDeclKind::Method;
            break;
          case StaticSpellingKind::KeywordStatic:
            DescriptiveKind = DescriptiveDeclKind::StaticMethod;
            break;
          case StaticSpellingKind::KeywordClass:
            llvm_unreachable("kw_class is only parsed as a modifier if it's "
                             "followed by a keyword");
          }
        }

        diagnose(Tok.getLoc(), diag::expected_keyword_in_decl, "func",
                 DescriptiveKind)
            .fixItInsert(Tok.getLoc(), "func ");
        parseFunc(/*HasFuncKeyword=*/false);
        break;
      }
    }

    diagnose(Tok, diag::expected_decl);

    if (CurDeclContext) {
      if (auto nominal = dyn_cast<NominalTypeDecl>(CurDeclContext)) {
        diagnose(nominal->getLoc(), diag::note_in_decl_extension, false,
                 nominal->createNameRef());
      } else if (auto extension = dyn_cast<ExtensionDecl>(CurDeclContext)) {
        if (auto repr = extension->getExtendedTypeRepr()) {
          if (auto idRepr = dyn_cast<IdentTypeRepr>(repr)) {
            diagnose(extension->getLoc(), diag::note_in_decl_extension, true,
                     idRepr->getComponentRange().front()->getNameRef());
          }
        }
      }
    }
  }

  if (DeclResult.isParseError() && Tok.is(tok::code_complete)) {
    if (MayNeedOverrideCompletion && CodeCompletion) {
      // If we need to complete an override, collect the keywords already
      // specified so that we do not duplicate them in code completion
      // strings.
      SmallVector<StringRef, 3> Keywords;
      SourceLoc introducerLoc;
      switch (OrigTok.getKind()) {
      case tok::kw_func:
      case tok::kw_subscript:
      case tok::kw_var:
      case tok::kw_let:
      case tok::kw_typealias:
        Keywords.push_back(OrigTok.getText());
        introducerLoc = OrigTok.getLoc();
        break;
      default:
        // Other tokens are already accounted for.
        break;
      }
      if (StaticSpelling == StaticSpellingKind::KeywordStatic) {
        Keywords.push_back(getTokenText(tok::kw_static));
      } else if (StaticSpelling == StaticSpellingKind::KeywordClass) {
        Keywords.push_back(getTokenText(tok::kw_class));
      }
      for (auto attr : Attributes) {
        Keywords.push_back(attr->getAttrName());
      }
      CodeCompletion->completeNominalMemberBeginning(Keywords,
                                                     introducerLoc);
    }

    DeclResult = makeParserCodeCompletionStatus();
    consumeToken(tok::code_complete);
  }

  if (AttrStatus.hasCodeCompletion() || DeclResult.hasCodeCompletion()) {
    if (isCodeCompletionFirstPass() &&
        !CurDeclContext->isModuleScopeContext() &&
        !isa<TopLevelCodeDecl>(CurDeclContext) &&
        !isa<AbstractClosureExpr>(CurDeclContext)) {
      // Only consume non-toplevel decls.
      consumeDecl(BeginParserPosition, Flags, /*IsTopLevel=*/false);

      return makeParserError();
    }
    if (AttrStatus.hasCodeCompletion() && CodeCompletion) {
      Optional<DeclKind> DK;
      if (DeclResult.isNonNull())
        DK = DeclResult.get()->getKind();
      CodeCompletion->setAttrTargetDeclKind(DK);
    }
    DeclResult.setHasCodeCompletion();
  }

  if (auto SF = CurDeclContext->getParentSourceFile()) {
    if (!getScopeInfo().isInactiveConfigBlock()) {
      for (auto Attr : Attributes) {
        if (isa<ObjCAttr>(Attr))
          SF->AttrsRequiringFoundation.insert(Attr);
      }
    }
  }

  if (DeclResult.isNonNull()) {
    Decl *D = DeclResult.get();
    if (!declWasHandledAlready(D))
      Handler(DeclResult.get());
  }

  if (!DeclResult.isParseError()) {
    // If we parsed 'class' or 'static', but didn't handle it above, complain
    // about it.
    if (StaticLoc.isValid())
      diagnose(DeclResult.get()->getLoc(), diag::decl_not_static,
               StaticSpelling)
          .fixItRemove(SourceRange(StaticLoc));
  }

  return DeclResult;
}

/// Determine the declaration parsing options to use when parsing the members
/// of the given context.
static Parser::ParseDeclOptions getMemberParseDeclOptions(
                                                    IterableDeclContext *idc) {
  using ParseDeclOptions = Parser::ParseDeclOptions;

  auto decl = idc->getDecl();
  switch (decl->getKind()) {
  case DeclKind::Extension:
    return ParseDeclOptions(
        Parser::PD_HasContainerType | Parser::PD_InExtension);
  case DeclKind::Enum:
    return ParseDeclOptions(
        Parser::PD_HasContainerType | Parser::PD_AllowEnumElement |
        Parser::PD_InEnum);

  case DeclKind::Protocol:
    return ParseDeclOptions(
        Parser::PD_HasContainerType | Parser::PD_DisallowInit |
        Parser::PD_InProtocol);

  case DeclKind::Class:
    return ParseDeclOptions(
        Parser::PD_HasContainerType | Parser::PD_AllowDestructor |
        Parser::PD_InClass);

  case DeclKind::Struct:
    return ParseDeclOptions(Parser::PD_HasContainerType | Parser::PD_InStruct);

  default:
    llvm_unreachable("Bad iterable decl context kinds.");
  }
}

static ScopeKind getMemberParseScopeKind(IterableDeclContext *idc) {
  auto decl = idc->getDecl();
  switch (decl->getKind()) {
  case DeclKind::Extension: return ScopeKind::Extension;
  case DeclKind::Enum: return ScopeKind::EnumBody;
  case DeclKind::Protocol: return ScopeKind::ProtocolBody;
  case DeclKind::Class: return ScopeKind::ClassBody;
  case DeclKind::Struct: return ScopeKind::StructBody;

  default:
    llvm_unreachable("Bad iterable decl context kinds.");
  }
}

std::vector<Decl *> Parser::parseDeclListDelayed(IterableDeclContext *IDC) {
  Decl *D = const_cast<Decl*>(IDC->getDecl());
  DeclContext *DC = cast<DeclContext>(D);
  SourceRange BodyRange;
  if (auto ext = dyn_cast<ExtensionDecl>(IDC)) {
    BodyRange = ext->getBraces();
  } else {
    auto *ntd = cast<NominalTypeDecl>(IDC);
    BodyRange = ntd->getBraces();
  }

  if (BodyRange.isInvalid()) {
    assert(D->isImplicit());
    return { };
  }

  auto BeginParserPosition = getParserPosition({BodyRange.Start,BodyRange.End});
  auto EndLexerState = L->getStateForEndOfTokenLoc(BodyRange.End);

  // ParserPositionRAII needs a primed parser to restore to.
  if (Tok.is(tok::NUM_TOKENS))
    consumeTokenWithoutFeedingReceiver();

  // Ensure that we restore the parser state at exit.
  ParserPositionRAII PPR(*this);

  // Create a lexer that cannot go past the end state.
  Lexer LocalLex(*L, BeginParserPosition.LS, EndLexerState);

  // Temporarily swap out the parser's current lexer with our new one.
  llvm::SaveAndRestore<Lexer *> T(L, &LocalLex);

  // Rewind to the start of the member list, which is a '{' in well-formed
  // code.
  restoreParserPosition(BeginParserPosition);

  // If there is no left brace, then return an empty list of declarations;
  // we will have already diagnosed this.
  if (!Tok.is(tok::l_brace))
    return { };

  // Re-enter the lexical scope. The top-level scope is needed because
  // delayed parsing of members happens with a fresh parser, where there is
  // no context.
  Scope TopLevelScope(this, ScopeKind::TopLevel);

  Scope S(this, getMemberParseScopeKind(IDC));
  ContextChange CC(*this, DC);
  SourceLoc LBLoc = consumeToken(tok::l_brace);
  (void)LBLoc;
  assert(LBLoc == BodyRange.Start);
  SourceLoc RBLoc;
  Diag<> Id;
  switch (D->getKind()) {
  case DeclKind::Extension: Id = diag::expected_rbrace_extension; break;
  case DeclKind::Enum: Id = diag::expected_rbrace_enum; break;
  case DeclKind::Protocol: Id = diag::expected_rbrace_protocol; break;
  case DeclKind::Class: Id = diag::expected_rbrace_class; break;
  case DeclKind::Struct: Id = diag::expected_rbrace_struct; break;
  default:
    llvm_unreachable("Bad iterable decl context kinds.");
  }
  bool hadError = false;
  ParseDeclOptions Options = getMemberParseDeclOptions(IDC);
  return parseDeclList(LBLoc, RBLoc, Id, Options, IDC, hadError);
}

/// Parse an 'import' declaration, doing no token skipping on error.
///
/// \verbatim
///   decl-import:
///     'import' attribute-list import-kind? import-path
///   import-kind:
///     'typealias'
///     'struct'
///     'class'
///     'enum'
///     'protocol'
///     'var'
///     'func'
///   import-path:
///     any-identifier ('.' any-identifier)*
/// \endverbatim
ParserResult<ImportDecl> Parser::parseDeclImport(ParseDeclOptions Flags,
                                                 DeclAttributes &Attributes) {
  SourceLoc ImportLoc = consumeToken(tok::kw_import);
  DebuggerContextChange DCC (*this);

  if (!CodeCompletion && !DCC.movedToTopLevel() && !(Flags & PD_AllowTopLevel)) {
    diagnose(ImportLoc, diag::decl_inner_scope);
    return nullptr;
  }

  ImportKind Kind = ImportKind::Module;
  SourceLoc KindLoc;
  if (Tok.isKeyword()) {
    switch (Tok.getKind()) {
    case tok::kw_typealias:
      Kind = ImportKind::Type;
      break;
    case tok::kw_struct:
      Kind = ImportKind::Struct;
      break;
    case tok::kw_class:
      Kind = ImportKind::Class;
      break;
    case tok::kw_enum:
      Kind = ImportKind::Enum;
      break;
    case tok::kw_protocol:
      Kind = ImportKind::Protocol;
      break;
    case tok::kw_var:
    case tok::kw_let:
      Kind = ImportKind::Var;
      break;
    case tok::kw_func:
      Kind = ImportKind::Func;
      break;
    default:
      diagnose(Tok, diag::expected_identifier_in_decl, "import");
      diagnose(Tok, diag::keyword_cant_be_identifier, Tok.getText());
      diagnose(Tok, diag::backticks_to_escape);
      return nullptr;
    }
    KindLoc = consumeToken();
  }

  std::vector<std::pair<Identifier, SourceLoc>> ImportPath;
  bool HasNext;
  do {
    SyntaxParsingContext AccessCompCtx(SyntaxContext,
                                       SyntaxKind::AccessPathComponent);
    if (Tok.is(tok::code_complete)) {
      consumeToken();
      if (CodeCompletion) {
        CodeCompletion->completeImportDecl(ImportPath);
      }
      return makeParserCodeCompletionStatus();
    }
    ImportPath.push_back(std::make_pair(Identifier(), Tok.getLoc()));
    if (parseAnyIdentifier(ImportPath.back().first,
                           diag::expected_identifier_in_decl, "import"))
      return nullptr;
    HasNext = consumeIf(tok::period);
  } while (HasNext);

  // Collect all access path components to an access path.
  SyntaxContext->collectNodesInPlace(SyntaxKind::AccessPath);

  if (Tok.is(tok::code_complete)) {
    // We omit the code completion token if it immediately follows the module
    // identifiers.
    auto BufferId = SourceMgr.getCodeCompletionBufferID();
    auto IdEndOffset = SourceMgr.getLocOffsetInBuffer(ImportPath.back().second,
      BufferId) + ImportPath.back().first.str().size();
    auto CCTokenOffset = SourceMgr.getLocOffsetInBuffer(SourceMgr.
      getCodeCompletionLoc(), BufferId);
    if (IdEndOffset == CCTokenOffset) {
      consumeToken();
    }
  }

  if (Kind != ImportKind::Module && ImportPath.size() == 1) {
    diagnose(ImportPath.front().second, diag::decl_expected_module_name);
    return nullptr;
  }

  auto *ID = ImportDecl::create(Context, CurDeclContext, ImportLoc, Kind,
                                KindLoc, ImportPath);
  ID->getAttrs() = Attributes;
  return DCC.fixupParserResult(ID);
}

/// Parse an inheritance clause.
///
/// \verbatim
///   inheritance:
///      ':' inherited (',' inherited)*
///
///   inherited:
///     'class'
///     type-identifier
/// \endverbatim
ParserStatus Parser::parseInheritance(SmallVectorImpl<TypeLoc> &Inherited,
                                      bool allowClassRequirement,
                                      bool allowAnyObject) {
  SyntaxParsingContext InheritanceContext(SyntaxContext,
                                          SyntaxKind::TypeInheritanceClause);

  Scope S(this, ScopeKind::InheritanceClause);
  consumeToken(tok::colon);

  SyntaxParsingContext TypeListContext(SyntaxContext,
                                       SyntaxKind::InheritedTypeList);
  SourceLoc classRequirementLoc;

  ParserStatus Status;
  SourceLoc prevComma;
  bool HasNextType;
  do {
    SyntaxParsingContext TypeContext(SyntaxContext, SyntaxKind::InheritedType);
    SWIFT_DEFER {
      // Check for a ',', which indicates that there are more protocols coming.
      HasNextType = consumeIf(tok::comma, prevComma);
    };
    // Parse the 'class' keyword for a class requirement.
    if (Tok.is(tok::kw_class)) {
      SyntaxParsingContext ClassTypeContext(SyntaxContext,
                                            SyntaxKind::ClassRestrictionType);
      // If we aren't allowed to have a class requirement here, complain.
      auto classLoc = consumeToken();
      if (!allowClassRequirement) {
        diagnose(classLoc, diag::unexpected_class_constraint);

        // Note that it makes no sense to suggest fixing
        // 'struct S : class' to 'struct S : AnyObject' for
        // example; in that case we just complain about
        // 'class' being invalid here.
        if (allowAnyObject) {
          diagnose(classLoc, diag::suggest_anyobject)
            .fixItReplace(classLoc, "AnyObject");
        }
        continue;
      }

      // If we already saw a class requirement, complain.
      if (classRequirementLoc.isValid()) {
        diagnose(classLoc, diag::redundant_class_requirement)
          .highlight(classRequirementLoc)
          .fixItRemove(SourceRange(prevComma, classLoc));
        continue;
      }

      // If the class requirement was not the first requirement, complain.
      if (!Inherited.empty()) {
        SourceLoc properLoc = Inherited[0].getSourceRange().Start;
        diagnose(classLoc, diag::late_class_requirement)
          .fixItInsert(properLoc, "class, ")
          .fixItRemove(SourceRange(prevComma, classLoc));
      }

      // Record the location of the 'class' keyword.
      classRequirementLoc = classLoc;

      // Add 'AnyObject' to the inherited list.
      Inherited.push_back(
        new (Context) SimpleIdentTypeRepr(DeclNameLoc(classLoc), DeclNameRef(
                                          Context.getIdentifier("AnyObject"))));
      continue;
    }

    auto ParsedTypeResult = parseType();
    Status |= ParsedTypeResult;

    // Record the type if its a single type.
    if (ParsedTypeResult.isNonNull())
      Inherited.push_back(ParsedTypeResult.get());
  } while (HasNextType);

  return Status;
}

static ParserStatus
parseIdentifierDeclName(Parser &P, Identifier &Result, SourceLoc &Loc,
                        StringRef DeclKindName,
                        llvm::function_ref<bool(const Token &)> canRecover) {
  if (P.Tok.is(tok::identifier)) {
    Loc = P.consumeIdentifier(&Result);

    // We parsed an identifier for the declaration. If we see another
    // identifier, it might've been a single identifier that got broken by a
    // space or newline accidentally.
    if (P.Tok.isIdentifierOrUnderscore() && !P.Tok.isContextualDeclKeyword())
      P.diagnoseConsecutiveIDs(Result.str(), Loc, DeclKindName);

    // Return success anyway
    return makeParserSuccess();
  }

  P.checkForInputIncomplete();

  if (P.Tok.is(tok::integer_literal) || P.Tok.is(tok::floating_literal) ||
      (P.Tok.is(tok::unknown) && isdigit(P.Tok.getText()[0]))) {
    // Using numbers for identifiers is a common error for beginners, so it's
    // worth handling this in a special way.
    P.diagnose(P.Tok, diag::number_cant_start_decl_name, DeclKindName);

    // Pretend this works as an identifier, which shouldn't be observable since
    // actual uses of it will hit random other errors, e.g. `1()` won't be
    // callable.
    Result = P.Context.getIdentifier(P.Tok.getText());
    Loc = P.Tok.getLoc();
    P.consumeToken();

    // We recovered, so this is a success.
    return makeParserSuccess();
  }

  if (P.Tok.isKeyword()) {
    P.diagnose(P.Tok, diag::keyword_cant_be_identifier, P.Tok.getText());
    P.diagnose(P.Tok, diag::backticks_to_escape)
      .fixItReplace(P.Tok.getLoc(), "`" + P.Tok.getText().str() + "`");

    // Recover if the next token is one of the expected tokens.
    if (canRecover(P.peekToken())) {
      llvm::SmallString<32> Name(P.Tok.getText());
      // Append an invalid character so that nothing can resolve to this name.
      Name += "#";
      Result = P.Context.getIdentifier(Name.str());
      Loc = P.Tok.getLoc();
      P.consumeToken();
      // Return success because we recovered.
      return makeParserSuccess();
    }
    return makeParserError();
  }

  P.diagnose(P.Tok, diag::expected_identifier_in_decl, DeclKindName);
  return makeParserError();
}

/// Add a fix-it to remove the space in consecutive identifiers.
/// Add a camel-cased option if it is different than the first option.
void Parser::diagnoseConsecutiveIDs(StringRef First, SourceLoc FirstLoc,
                                    StringRef DeclKindName) {
  assert(Tok.isAny(tok::identifier, tok::kw__));

  diagnose(Tok, diag::repeated_identifier, DeclKindName);
  auto Second = Tok.getText();
  auto SecondLoc = consumeToken();

  SourceRange FixRange(FirstLoc, SecondLoc);
  // Provide two fix-its: a direct concatenation of the two identifiers
  // and a camel-cased version.
  //
  auto DirectConcatenation = First.str() + Second.str();
  diagnose(SecondLoc, diag::join_identifiers)
    .fixItReplace(FixRange, DirectConcatenation);

  SmallString<8> CapitalizedScratch;
  auto Capitalized = camel_case::toSentencecase(Second,
                                                CapitalizedScratch);
  if (Capitalized != Second) {
    auto CamelCaseConcatenation = First.str() + Capitalized.str();
    diagnose(SecondLoc, diag::join_identifiers_camel_case)
      .fixItReplace(FixRange, CamelCaseConcatenation);
  }
}

/// Parse a Decl item in decl list.
ParserStatus Parser::parseDeclItem(bool &PreviousHadSemi,
                                   Parser::ParseDeclOptions Options,
                                   llvm::function_ref<void(Decl*)> handler) {
  if (Tok.is(tok::semi)) {
    // Consume ';' without preceding decl.
    diagnose(Tok, diag::unexpected_separator, ";")
      .fixItRemove(Tok.getLoc());
    consumeToken();
    // Return success because we already recovered.
    return makeParserSuccess();
  }

  // If the previous declaration didn't have a semicolon and this new
  // declaration doesn't start a line, complain.
  const bool IsAtStartOfLineOrPreviousHadSemi =
      PreviousHadSemi || Tok.isAtStartOfLine() || Tok.is(tok::unknown);
  if (!IsAtStartOfLineOrPreviousHadSemi) {
    auto endOfPrevious = getEndOfPreviousLoc();
    diagnose(endOfPrevious, diag::declaration_same_line_without_semi)
      .fixItInsert(endOfPrevious, ";");
  }

  if (Tok.isAny(tok::pound_sourceLocation, tok::pound_line)) {
    auto LineDirectiveStatus = parseLineDirective(Tok.is(tok::pound_line));
    if (LineDirectiveStatus.isError())
      skipUntilDeclRBrace(tok::semi, tok::pound_endif);
    return LineDirectiveStatus;
  }

  ParserResult<Decl> Result;
  SyntaxParsingContext DeclContext(SyntaxContext,
                                   SyntaxKind::MemberDeclListItem);
  if (loadCurrentSyntaxNodeFromCache()) {
    return ParserStatus();
  }
  Result = parseDecl(Options, IsAtStartOfLineOrPreviousHadSemi, handler);
  if (Result.isParseError())
    skipUntilDeclRBrace(tok::semi, tok::pound_endif);
  SourceLoc SemiLoc;
  PreviousHadSemi = consumeIf(tok::semi, SemiLoc);
  if (PreviousHadSemi && Result.isNonNull())
    Result.get()->TrailingSemiLoc = SemiLoc;
  return Result;
}

bool Parser::parseMemberDeclList(SourceLoc LBLoc, SourceLoc &RBLoc,
                                 SourceLoc PosBeforeLB,
                                 Diag<> ErrorDiag,
                                 IterableDeclContext *IDC) {
  bool HasOperatorDeclarations;
  bool HasNestedClassDeclarations;

  if (canDelayMemberDeclParsing(HasOperatorDeclarations,
                                HasNestedClassDeclarations)) {
    if (HasOperatorDeclarations)
      IDC->setMaybeHasOperatorDeclarations();
    if (HasNestedClassDeclarations)
      IDC->setMaybeHasNestedClassDeclarations();

    if (delayParsingDeclList(LBLoc, RBLoc, IDC))
      return true;
  } else {
    // When forced to eagerly parse, do so and cache the results in the
    // evaluator.
    bool hadError = false;
    ParseDeclOptions Options = getMemberParseDeclOptions(IDC);
    auto members = parseDeclList(
        LBLoc, RBLoc, ErrorDiag, Options, IDC, hadError);
    IDC->setMaybeHasOperatorDeclarations();
    IDC->setMaybeHasNestedClassDeclarations();
    Context.evaluator.cacheOutput(
        ParseMembersRequest{IDC},
        Context.AllocateCopy(llvm::makeArrayRef(members)));

    if (hadError)
      return true;
  }

  return false;
}

/// Parse the members in a struct/class/enum/protocol/extension.
///
/// \verbatim
///    decl* '}'
/// \endverbatim
std::vector<Decl *> Parser::parseDeclList(
    SourceLoc LBLoc, SourceLoc &RBLoc, Diag<> ErrorDiag,
    ParseDeclOptions Options, IterableDeclContext *IDC,
    bool &hadError) {
  std::vector<Decl *> decls;
  ParserStatus Status;
  bool PreviousHadSemi = true;
  {
    SyntaxParsingContext ListContext(SyntaxContext, SyntaxKind::MemberDeclList);
    while (Tok.isNot(tok::r_brace)) {
      Status |= parseDeclItem(PreviousHadSemi, Options,
                              [&](Decl *D) { decls.push_back(D); });
      if (Tok.isAny(tok::eof, tok::pound_endif, tok::pound_else,
                    tok::pound_elseif)) {
        IsInputIncomplete = true;
        break;
      }
    }
  }
  if (parseMatchingToken(tok::r_brace, RBLoc, ErrorDiag, LBLoc)) {
    // Synthesize an r_brace syntax node if the token is absent
    SyntaxContext->synthesize(tok::r_brace, RBLoc);
  }

  // Increase counter.
  if (auto *stat = Context.Stats) {
    stat->getFrontendCounters().NumIterableDeclContextParsed ++;
  }
  // If we found the closing brace, then the caller should not care if there
  // were errors while parsing inner decls, because we recovered.
  if (RBLoc.isInvalid())
    hadError = true;
  return decls;
}

bool Parser::canDelayMemberDeclParsing(bool &HasOperatorDeclarations,
                                       bool &HasNestedClassDeclarations) {
  // If explicitly disabled, respect the flag.
  if (!DelayBodyParsing)
    return false;
  // Recovering parser status later for #sourceLocation is not-trivial and
  // it may not worth it.
  if (InPoundLineEnvironment)
    return false;

  // Skip until the matching right curly bracket; if we find a pound directive,
  // we can't lazily parse.
  BacktrackingScope BackTrack(*this);
  bool HasPoundDirective;
  skipUntilMatchingRBrace(*this,
                          HasPoundDirective,
                          HasOperatorDeclarations,
                          HasNestedClassDeclarations);
  if (!HasPoundDirective)
    BackTrack.cancelBacktrack();
  return !BackTrack.willBacktrack();
}

bool Parser::delayParsingDeclList(SourceLoc LBLoc, SourceLoc &RBLoc,
                                  IterableDeclContext *IDC) {
  bool error = false;

  if (Tok.is(tok::r_brace)) {
    RBLoc = consumeToken();
  } else {
    RBLoc = Tok.getLoc();
    error = true;
  }

  State->delayDeclList(IDC);
  return error;
}

/// Parse an 'extension' declaration.
///
/// \verbatim
///   extension:
///    'extension' attribute-list type inheritance? where-clause?
///        '{' decl* '}'
/// \endverbatim
ParserResult<ExtensionDecl>
Parser::parseDeclExtension(ParseDeclOptions Flags, DeclAttributes &Attributes) {
  SourceLoc ExtensionLoc = consumeToken(tok::kw_extension);
  
  DebuggerContextChange DCC (*this);

  // Parse the type being extended.
  ParserStatus status;
  ParserResult<TypeRepr> extendedType = parseType(diag::extension_type_expected);
  status |= extendedType;

  // Parse optional inheritance clause.
  SmallVector<TypeLoc, 2> Inherited;
  if (Tok.is(tok::colon))
    status |= parseInheritance(Inherited,
                               /*allowClassRequirement=*/false,
                               /*allowAnyObject=*/false);

  // Parse the optional where-clause.
  TrailingWhereClause *trailingWhereClause = nullptr;
  if (Tok.is(tok::kw_where)) {
    SourceLoc whereLoc;
    SmallVector<RequirementRepr, 4> requirements;
    bool firstTypeInComplete;
    auto whereStatus = parseGenericWhereClause(whereLoc, requirements,
                                               firstTypeInComplete);
    if (whereStatus.isSuccess()) {
      trailingWhereClause = TrailingWhereClause::create(Context, whereLoc,
                                                        requirements);
    } else if (whereStatus.hasCodeCompletion()) {
      if (CodeCompletion && firstTypeInComplete) {
        CodeCompletion->completeGenericParams(extendedType.getPtrOrNull());
      } else
        return makeParserCodeCompletionResult<ExtensionDecl>();
    }
  }

  ExtensionDecl *ext = ExtensionDecl::create(Context, ExtensionLoc,
                                             extendedType.getPtrOrNull(),
                                             Context.AllocateCopy(Inherited),
                                             CurDeclContext,
                                             trailingWhereClause);
  ext->getAttrs() = Attributes;

  SyntaxParsingContext BlockContext(SyntaxContext, SyntaxKind::MemberDeclBlock);
  SourceLoc LBLoc, RBLoc;

  auto PosBeforeLB = Tok.getLoc();
  if (parseToken(tok::l_brace, LBLoc, diag::expected_lbrace_extension)) {
    LBLoc = PreviousLoc;
    RBLoc = LBLoc;
    status.setIsParseError();
  } else {
    ContextChange CC(*this, ext);
    Scope S(this, ScopeKind::Extension);

    if (parseMemberDeclList(LBLoc, RBLoc, PosBeforeLB,
                            diag::expected_rbrace_extension,
                            ext))
      status.setIsParseError();

    // Don't propagate the code completion bit from members: we cannot help
    // code completion inside a member decl, and our callers cannot do
    // anything about it either.  But propagate the error bit.
  }
  ext->setBraces({LBLoc, RBLoc});
  if (!DCC.movedToTopLevel() && !(Flags & PD_AllowTopLevel)) {
    diagnose(ExtensionLoc, diag::decl_inner_scope);
    status.setIsParseError();

    // Tell the type checker not to touch this extension.
    ext->setInvalid();
  }

  return DCC.fixupParserResult(status, ext);
}

ParserResult<PoundDiagnosticDecl> Parser::parseDeclPoundDiagnostic() {
  bool isError = Tok.is(tok::pound_error);
  SyntaxParsingContext LocalContext(SyntaxContext, 
    isError ? SyntaxKind::PoundErrorDecl : SyntaxKind::PoundWarningDecl);
  SourceLoc startLoc = 
    consumeToken(isError ? tok::pound_error : tok::pound_warning);

  SourceLoc lParenLoc = Tok.getLoc();
  bool hadLParen = consumeIf(tok::l_paren);

  if (!Tok.is(tok::string_literal)) {
    // Catch #warning(oops, forgot the quotes)
    SourceLoc wordsStartLoc = Tok.getLoc();

    skipUntilTokenOrEndOfLine(tok::r_paren);

    SourceLoc wordsEndLoc = getEndOfPreviousLoc();

    auto diag = diagnose(wordsStartLoc, 
                          diag::pound_diagnostic_expected_string, isError);
    if (wordsEndLoc != wordsStartLoc) {
      diag.fixItInsert(wordsStartLoc, hadLParen ? "\"" : "(\"")
          .fixItInsert(wordsEndLoc, Tok.is(tok::r_paren) ? "\"" : "\")");
    }

    // Consume the right paren to finish the decl, if it's there.
    consumeIf(tok::r_paren);

    return makeParserError();
  }

  auto string = parseExprStringLiteral();
  if (string.isNull())
    return makeParserError();

  auto messageExpr = string.get();

  SourceLoc rParenLoc = Tok.getLoc();
  bool hadRParen = consumeIf(tok::r_paren);

  if (!Tok.isAtStartOfLine() && Tok.isNot(tok::eof)) {
    diagnose(Tok.getLoc(),
             diag::extra_tokens_pound_diagnostic_directive, isError);
    return makeParserError();
  }

  if (!hadLParen && !hadRParen) {
    // Catch if the user forgot parentheses around the string, e.g.
    // #warning "foo"
    diagnose(lParenLoc, diag::pound_diagnostic_expected_parens, isError)
      .highlight(messageExpr->getSourceRange())
      .fixItInsert(messageExpr->getStartLoc(), "(")
      .fixItInsertAfter(messageExpr->getEndLoc(), ")");
    return makeParserError();
  } else if (hadRParen && !hadLParen) {
    // Catch if the user forgot a left paren before the string, e.g.
    // #warning "foo")
    diagnose(messageExpr->getStartLoc(), diag::pound_diagnostic_expected,
             "(", isError)
      .fixItInsert(messageExpr->getStartLoc(), "(");
    return makeParserError();
  } else if (hadLParen && !hadRParen) {
    // Catch if the user forgot a right paren after the string, e.g.
    // #warning("foo"
    diagnose(messageExpr->getEndLoc(), diag::pound_diagnostic_expected,
             ")", isError)
      .fixItInsertAfter(messageExpr->getEndLoc(), ")");
    return makeParserError();
  }

  if (messageExpr->getKind() == ExprKind::InterpolatedStringLiteral) {
    diagnose(messageExpr->getStartLoc(), diag::pound_diagnostic_interpolation,
             isError)
      .highlight(messageExpr->getSourceRange());
    return makeParserError();
  }

  ParserStatus Status;
  return makeParserResult(Status,
    new (Context) PoundDiagnosticDecl(CurDeclContext, isError,
                                      startLoc, rParenLoc,
                                      cast<StringLiteralExpr>(messageExpr)));
}

ParserStatus Parser::parseLineDirective(bool isLine) {
  SyntaxParsingContext PoundSourceLocation(SyntaxContext,
                                           SyntaxKind::PoundSourceLocation);
  SourceLoc Loc = consumeToken();
  if (isLine) {
    diagnose(Loc, diag::line_directive_style_deprecated)
        .fixItReplace(Loc, "#sourceLocation");
  }
  bool WasInPoundLineEnvironment = InPoundLineEnvironment;
  if (WasInPoundLineEnvironment) {
    SourceMgr.closeVirtualFile(Loc);
    InPoundLineEnvironment = false;
  }

  
  unsigned StartLine = 0;
  Optional<StringRef> Filename;
  if (!isLine) {
    // #sourceLocation()
    // #sourceLocation(file: "foo", line: 42)
    if (parseToken(tok::l_paren, diag::sourceLocation_expected, "("))
      return makeParserError();

    // Handle the "reset" form.
    if (consumeIf(tok::r_paren)) {
      if (!WasInPoundLineEnvironment) {
        diagnose(Tok, diag::unexpected_line_directive);
        return makeParserError();
      }
      return makeParserSuccess();
    }

    {
      SyntaxParsingContext Args(SyntaxContext,
                                SyntaxKind::PoundSourceLocationArgs);

      if (parseSpecificIdentifier("file", diag::sourceLocation_expected,
                                  "file:") ||
          parseToken(tok::colon, diag::sourceLocation_expected, ":"))
        return makeParserError();

      if (Tok.isNot(tok::string_literal)) {
        diagnose(Tok, diag::expected_line_directive_name);
        return makeParserError();
      }

      Filename =
          getStringLiteralIfNotInterpolated(Loc, "'#sourceLocation'");
      if (!Filename.hasValue())
        return makeParserError();
      consumeToken(tok::string_literal);

      if (parseToken(tok::comma, diag::sourceLocation_expected, ",") ||
          parseSpecificIdentifier("line", diag::sourceLocation_expected,
                                  "line:") ||
          parseToken(tok::colon, diag::sourceLocation_expected, ":"))
        return makeParserError();

      if (Tok.isNot(tok::integer_literal)) {
        diagnose(Tok, diag::expected_line_directive_number);
        return makeParserError();
      }
      if (Tok.getText().getAsInteger(0, StartLine)) {
        diagnose(Tok, diag::expected_line_directive_number);
        return makeParserError();
      }
      if (StartLine == 0) {
        diagnose(Tok, diag::line_directive_line_zero);
        return makeParserError();
      }
      consumeToken(tok::integer_literal);
    }

    if (Tok.isNot(tok::r_paren)) {
      diagnose(Tok, diag::sourceLocation_expected, ")");
      return makeParserError();
    }
  } else {  // Legacy #line syntax.
  
    // #line\n returns to the main buffer.
    if (Tok.isAtStartOfLine()) {
      if (!WasInPoundLineEnvironment) {
        diagnose(Tok, diag::unexpected_line_directive);
        return makeParserError();
      }
      return makeParserSuccess();
    }

    // #line 42 "file.swift"\n
    if (Tok.isNot(tok::integer_literal)) {
      diagnose(Tok, diag::expected_line_directive_number);
      return makeParserError();
    }
    if (Tok.getText().getAsInteger(0, StartLine)) {
      diagnose(Tok, diag::expected_line_directive_number);
      return makeParserError();
    }
    if (StartLine == 0) {
      diagnose(Tok, diag::line_directive_line_zero);
      return makeParserError();
    }
    consumeToken(tok::integer_literal);

    if (Tok.isNot(tok::string_literal)) {
      diagnose(Tok, diag::expected_line_directive_name);
      return makeParserError();
    }
    
    Filename = getStringLiteralIfNotInterpolated(Loc, "'#line'");
    if (!Filename.hasValue())
      return makeParserError();
  }

  const char *LastTokTextEnd = Tok.getText().end();

  // Skip over trailing whitespace and a single \n to the start of the next
  // line.
  while (*LastTokTextEnd == ' ' || *LastTokTextEnd == '\t')
    ++LastTokTextEnd;
  SourceLoc nextLineStartLoc = Lexer::getSourceLoc(LastTokTextEnd);
  
  if (*LastTokTextEnd == '\n')
    nextLineStartLoc = nextLineStartLoc.getAdvancedLoc(1);
  else {
    diagnose(Tok.getLoc(), diag::extra_tokens_line_directive);
    return makeParserError();
  }
  
  int LineOffset = StartLine - SourceMgr.getLineNumber(nextLineStartLoc);
 
  // Create a new virtual file for the region started by the #line marker.
  bool isNewFile = SourceMgr.openVirtualFile(nextLineStartLoc,
                                             Filename.getValue(), LineOffset);
  assert(isNewFile);(void)isNewFile;

  // Lexing of next token must be deferred until after virtual file setup.
  consumeToken(isLine ? tok::string_literal : tok::r_paren);

  InPoundLineEnvironment = true;
  return makeParserSuccess();
}

/// Parse a typealias decl.
///
/// \verbatim
///   decl-typealias:
///     'typealias' identifier generic-params? '=' type requirement-clause?
/// \endverbatim
ParserResult<TypeDecl> Parser::
parseDeclTypeAlias(Parser::ParseDeclOptions Flags, DeclAttributes &Attributes) {
  ParserPosition startPosition = getParserPosition();
  llvm::Optional<SyntaxParsingContext> TmpCtxt;
  TmpCtxt.emplace(SyntaxContext);
  TmpCtxt->setBackTracking();

  SourceLoc TypeAliasLoc = consumeToken(tok::kw_typealias);
  SourceLoc EqualLoc;
  Identifier Id;
  SourceLoc IdLoc;
  ParserStatus Status;

  Status |= parseIdentifierDeclName(
      *this, Id, IdLoc, "typealias",
      [](const Token &next) { return next.isAny(tok::colon, tok::equal); });
  if (Status.isError()) {
    TmpCtxt->setTransparent();
    return nullptr;
  }
    
  DebuggerContextChange DCC(*this, Id, DeclKind::TypeAlias);

  Optional<Scope> GenericsScope;
  GenericsScope.emplace(this, ScopeKind::Generics);

  // Parse a generic parameter list if it is present.
  GenericParamList *genericParams = nullptr;
  if (startsWithLess(Tok)) {
    auto Result = parseGenericParameters();
    if (Result.hasCodeCompletion() && !CodeCompletion)
      return makeParserCodeCompletionStatus();
    genericParams = Result.getPtrOrNull();

    if (!genericParams) {
      // If the parser returned null, it is an already diagnosed parse error.
    } else if (!genericParams->getRequirements().empty()) {
      // Reject a where clause.
      diagnose(genericParams->getWhereLoc(),
               diag::associated_type_generic_parameter_list)
          .highlight(genericParams->getWhereClauseSourceRange());
    }
  }

  if (Flags.contains(PD_InProtocol) && !genericParams && !Tok.is(tok::equal)) {
    TmpCtxt.reset();
    // If we're in a protocol and don't see an '=' this looks like leftover Swift 2
    // code intending to be an associatedtype.
    backtrackToPosition(startPosition);
    return parseDeclAssociatedType(Flags, Attributes);
  }
  TmpCtxt->setTransparent();
  TmpCtxt.reset();

  auto *TAD = new (Context) TypeAliasDecl(TypeAliasLoc, EqualLoc, Id, IdLoc,
                                          genericParams, CurDeclContext);
  setLocalDiscriminator(TAD);
  ParserResult<TypeRepr> UnderlyingTy;

  if (Tok.is(tok::colon) || Tok.is(tok::equal)) {
    ContextChange CC(*this, TAD);

    SyntaxParsingContext InitCtx(SyntaxContext,
                                 SyntaxKind::TypeInitializerClause);
    if (Tok.is(tok::colon)) {
      // It is a common mistake to write "typealias A : Int" instead of = Int.
      // Recognize this and produce a fixit.
      diagnose(Tok, diag::expected_equal_in_typealias)
          .fixItReplace(Tok.getLoc(), " = ");
      EqualLoc = consumeToken(tok::colon);
    } else {
      EqualLoc = consumeToken(tok::equal);
    }

    UnderlyingTy = parseType(diag::expected_type_in_typealias);
    TAD->setTypeEndLoc(PreviousLoc);
    Status |= UnderlyingTy;
  }

  TAD->setUnderlyingTypeRepr(UnderlyingTy.getPtrOrNull());
  TAD->getAttrs() = Attributes;

  // Parse a 'where' clause if present, adding it to our GenericParamList.
  if (Tok.is(tok::kw_where)) {
    ContextChange CC(*this, TAD);
    Status |= parseFreestandingGenericWhereClause(genericParams);
  }

  if (UnderlyingTy.isNull()) {
    // If there is an attempt to do code completion
    // inside of typealias type, let's just return
    // because we've seen required '=' token.
    if (EqualLoc.isInvalid()) {
      diagnose(Tok, diag::expected_equal_in_typealias);
      Status.setIsParseError();
      return Status;
    }
  }

  // Exit the scope introduced for the generic parameters.
  GenericsScope.reset();

  addToScope(TAD);
  return DCC.fixupParserResult(Status, TAD);
}

/// Parse an associatedtype decl.
///
/// \verbatim
///   decl-associatedtype:
///     'associatedtype' identifier inheritance? ('=' type)? where-clause?
/// \endverbatim

ParserResult<TypeDecl> Parser::parseDeclAssociatedType(Parser::ParseDeclOptions Flags,
                                                       DeclAttributes &Attributes) {
  SourceLoc AssociatedTypeLoc;
  ParserStatus Status;
  Identifier Id;
  SourceLoc IdLoc;
  
  // Look for 'typealias' here and diagnose a fixit because parseDeclTypeAlias can
  // ask us to fix up leftover Swift 2 code intending to be an associatedtype.
  if (Tok.is(tok::kw_typealias)) {
    AssociatedTypeLoc = consumeToken(tok::kw_typealias);
    diagnose(AssociatedTypeLoc, diag::typealias_inside_protocol_without_type)
        .fixItReplace(AssociatedTypeLoc, "associatedtype");
  } else {
    AssociatedTypeLoc = consumeToken(tok::kw_associatedtype);
  }

  Status = parseIdentifierDeclName(
      *this, Id, IdLoc, "associatedtype",
      [](const Token &next) { return next.isAny(tok::colon, tok::equal); });
  if (Status.isError())
    return nullptr;
  
  DebuggerContextChange DCC(*this, Id, DeclKind::AssociatedType);
  
  // Reject generic parameters with a specific error.
  if (startsWithLess(Tok)) {
    // Introduce a throwaway scope to capture the generic parameters. We
    // don't want them visible anywhere!
    Scope S(this, ScopeKind::Generics);

    if (auto genericParams = parseGenericParameters().getPtrOrNull()) {
      diagnose(genericParams->getLAngleLoc(),
               diag::associated_type_generic_parameter_list)
      .fixItRemove(genericParams->getSourceRange());
    }
  }
  
  // Parse optional inheritance clause.
  // FIXME: Allow class requirements here.
  SmallVector<TypeLoc, 2> Inherited;
  if (Tok.is(tok::colon))
    Status |= parseInheritance(Inherited,
                               /*allowClassRequirement=*/false,
                               /*allowAnyObject=*/true);
  
  ParserResult<TypeRepr> UnderlyingTy;
  if (Tok.is(tok::equal)) {
    SyntaxParsingContext InitContext(SyntaxContext,
                                     SyntaxKind::TypeInitializerClause);
    consumeToken(tok::equal);
    UnderlyingTy = parseType(diag::expected_type_in_associatedtype);
    Status |= UnderlyingTy;
    if (UnderlyingTy.isNull())
      return Status;
  }

  TrailingWhereClause *TrailingWhere = nullptr;
  // Parse a 'where' clause if present.
  if (Tok.is(tok::kw_where)) {
    auto whereStatus = parseProtocolOrAssociatedTypeWhereClause(
        TrailingWhere, /*isProtocol=*/false);
    Status |= whereStatus;
    if (whereStatus.hasCodeCompletion() && !CodeCompletion) {
      // Trigger delayed parsing, no need to continue.
      return whereStatus;
    }
  }

  if (!Flags.contains(PD_InProtocol)) {
    diagnose(AssociatedTypeLoc, diag::associatedtype_outside_protocol)
        .fixItReplace(AssociatedTypeLoc, "typealias");
    Status.setIsParseError();
    return Status;
  }

  auto assocType = new (Context)
      AssociatedTypeDecl(CurDeclContext, AssociatedTypeLoc, Id, IdLoc,
                         UnderlyingTy.getPtrOrNull(), TrailingWhere);
  assocType->getAttrs() = Attributes;
  if (!Inherited.empty())
    assocType->setInherited(Context.AllocateCopy(Inherited));
  addToScope(assocType);
  return makeParserResult(Status, assocType);
}

/// This function creates an accessor function (with no body) for a computed
/// property or subscript.
static AccessorDecl *createAccessorFunc(SourceLoc DeclLoc,
                                    ParameterList *param,
                                    GenericParamList *GenericParams,
                                    ParameterList *Indices,
                                    SourceLoc StaticLoc,
                                    Parser::ParseDeclOptions Flags,
                                    AccessorKind Kind,
                                    AbstractStorageDecl *storage,
                                    Parser *P, SourceLoc AccessorKeywordLoc) {
  // First task, set up the value argument list.  This is the "newValue" name
  // (for setters) followed by the index list (for subscripts).  For
  // non-subscript getters, this degenerates down to "()".
  //
  // We put the 'newValue' argument before the subscript index list as a
  // micro-optimization for Objective-C thunk generation.
  ParameterList *ValueArg;
  {
    SmallVector<ParamDecl*, 2> ValueArgElements;
    SourceLoc StartLoc, EndLoc;
    if (param) {
      assert(param->size() == 1 &&
             "Should only have a single parameter in the list");
      ValueArgElements.push_back(param->get(0));
      StartLoc = param->getStartLoc();
      EndLoc = param->getEndLoc();
    }

    if (Indices) {
      // Create parameter declarations corresponding to each of the
      // parameter declarations from the subscript declaration.
      for (ParamDecl *storageParam : *Indices) {
        // Clone the parameter.  Do not clone the parameter type;
        // this will be filled in by the type-checker.
        auto accessorParam =
          new (P->Context) ParamDecl(storageParam->getSpecifierLoc(),
                                     storageParam->getArgumentNameLoc(),
                                     storageParam->getArgumentName(),
                                     storageParam->getNameLoc(),
                                     storageParam->getName(),
                                     P->CurDeclContext);
        accessorParam->setVariadic(storageParam->isVariadic());
        accessorParam->setAutoClosure(storageParam->isAutoClosure());

        // The cloned parameter is implicit.
        accessorParam->setImplicit();

        // It has no default arguments; these will be always be taken
        // from the subscript declaration.
        accessorParam->setDefaultArgumentKind(DefaultArgumentKind::None);

        ValueArgElements.push_back(accessorParam);
      }

      if (StartLoc.isInvalid()) {
        StartLoc = Indices->getStartLoc();
        EndLoc = Indices->getEndLoc();
      }
    }

    ValueArg = ParameterList::create(P->Context, StartLoc, ValueArgElements,
                                     EndLoc);
  }

  // The typechecker will always fill this in.
  TypeLoc ReturnType;

  // Start the function.
  auto *D = AccessorDecl::create(P->Context,
                                 /*FIXME FuncLoc=*/DeclLoc,
                                 AccessorKeywordLoc,
                                 Kind, storage,
                                 StaticLoc, StaticSpellingKind::None,
                                 /*Throws=*/false, /*ThrowsLoc=*/SourceLoc(),
                                 (GenericParams
                                  ? GenericParams->clone(P->CurDeclContext)
                                  : nullptr),
                                 ValueArg, ReturnType,
                                 P->CurDeclContext);

  return D;
}

static ParamDecl *createSetterAccessorArgument(SourceLoc nameLoc,
                                               Identifier name,
                                               AccessorKind accessorKind,
                                               Parser &P) {
  // Add the parameter. If no name was specified, the name defaults to
  // 'value'.
  bool isNameImplicit = name.empty();
  if (isNameImplicit) {
    const char *implName =
      accessorKind == AccessorKind::DidSet ? "oldValue" : "newValue";
    name = P.Context.getIdentifier(implName);
  }

  auto result = new (P.Context)
      ParamDecl(SourceLoc(), SourceLoc(),
                Identifier(), nameLoc, name, P.CurDeclContext);

  if (isNameImplicit)
    result->setImplicit();

  return result;
}

/// Parse a "(value)" specifier for "set" or "willSet" if present.  Create a
/// parameter list to represent the spelled argument or return null if none is
/// present.
static ParameterList *parseOptionalAccessorArgument(SourceLoc SpecifierLoc,
                                                    Parser &P,
                                                    AccessorKind Kind) {
  // 'set' and 'willSet' have a (value) parameter, 'didSet' takes an (oldValue)
  // parameter and 'get' and always takes a () parameter.
  if (Kind != AccessorKind::Set && Kind != AccessorKind::WillSet &&
      Kind != AccessorKind::DidSet)
    return nullptr;

  SourceLoc StartLoc, NameLoc, EndLoc;
  Identifier Name;

  // If the SpecifierLoc is invalid, then the caller just wants us to synthesize
  // the default, not actually try to parse something.
  if (SpecifierLoc.isValid() && P.Tok.is(tok::l_paren)) {
    SyntaxParsingContext ParamCtx(P.SyntaxContext, SyntaxKind::AccessorParameter);
    StartLoc = P.consumeToken(tok::l_paren);
    if (P.Tok.isNot(tok::identifier)) {
      P.diagnose(P.Tok, diag::expected_accessor_parameter_name,
                 Kind == AccessorKind::Set ? 0 :
                 Kind == AccessorKind::WillSet ? 1 : 2);
      P.skipUntil(tok::r_paren, tok::l_brace);
      if (P.Tok.is(tok::r_paren))
        EndLoc = P.consumeToken();
      else
        EndLoc = StartLoc;
    } else {
      // We have a name.
      NameLoc = P.consumeIdentifier(&Name);

      auto DiagID =
         Kind == AccessorKind::Set ? diag::expected_rparen_set_name :
         Kind == AccessorKind::WillSet ? diag::expected_rparen_willSet_name :
          diag::expected_rparen_didSet_name;
      
      // Look for the closing ')'.
      P.parseMatchingToken(tok::r_paren, EndLoc, DiagID, StartLoc);
    }
  }

  if (Name.empty()) NameLoc = SpecifierLoc;
  auto param = createSetterAccessorArgument(NameLoc, Name, Kind, P);
  return ParameterList::create(P.Context, StartLoc, param, EndLoc);
}

bool Parser::skipBracedBlock() {
  SyntaxParsingContext disabled(SyntaxContext);
  SyntaxContext->disable();
  consumeToken(tok::l_brace);

  // We don't care if a skipped function body contained any of these, so
  // just ignore them.
  bool HasPoundDirectives;
  bool HasOperatorDeclarations;
  bool HasNestedClassDeclarations;

  unsigned OpenBraces = skipUntilMatchingRBrace(*this,
                                                HasPoundDirectives,
                                                HasOperatorDeclarations,
                                                HasNestedClassDeclarations);
  if (consumeIf(tok::r_brace))
    OpenBraces--;
  return OpenBraces != 0;
}

/// Returns a descriptive name for the given accessor/addressor kind.
static StringRef getAccessorNameForDiagnostic(AccessorKind accessorKind,
                                              bool article) {
  switch (accessorKind) {
  case AccessorKind::Get:
    return article ? "a getter" : "getter";
  case AccessorKind::Set:
    return article ? "a setter" : "setter";
  case AccessorKind::Address:
    return article ? "an addressor" : "addressor";
  case AccessorKind::MutableAddress:
    return article ? "a mutable addressor" : "mutable addressor";
  case AccessorKind::Read:
    return article ? "a 'read' accessor" : "'read' accessor";
  case AccessorKind::Modify:
    return article ? "a 'modify' accessor" : "'modify' accessor";
  case AccessorKind::WillSet:
    return "'willSet'";
  case AccessorKind::DidSet:
    return "'didSet'";
  }
  llvm_unreachable("bad accessor kind");  
}

static StringRef getAccessorNameForDiagnostic(AccessorDecl *accessor,
                                              bool article) {
  return getAccessorNameForDiagnostic(accessor->getAccessorKind(),
                                      article);
}

static void diagnoseRedundantAccessors(Parser &P, SourceLoc loc,
                                       AccessorKind accessorKind,
                                       bool isSubscript,
                                       AccessorDecl *previous) {
  assert(accessorKind == previous->getAccessorKind());

  P.diagnose(loc, diag::duplicate_accessor,
             unsigned(isSubscript),
             getAccessorNameForDiagnostic(previous, /*article*/ true));
  P.diagnose(previous->getLoc(), diag::previous_accessor,
             getAccessorNameForDiagnostic(previous, /*article*/ false),
             /*already*/ true);
}

static bool isAllowedInLimitedSyntax(AccessorKind kind) {
  switch (kind) {
  case AccessorKind::Get:
  case AccessorKind::Set:
    return true;

  case AccessorKind::Address:
  case AccessorKind::MutableAddress:
  case AccessorKind::WillSet:
  case AccessorKind::DidSet:
  case AccessorKind::Read:
  case AccessorKind::Modify:
    return false;
  }
  llvm_unreachable("bad accessor kind");
}

struct Parser::ParsedAccessors {
  SourceLoc LBLoc, RBLoc;
  SmallVector<AccessorDecl*, 16> Accessors;

#define ACCESSOR(ID) AccessorDecl *ID = nullptr;
#include "swift/AST/AccessorKinds.def"

  void record(Parser &P, AbstractStorageDecl *storage, bool invalid);
  void classify(Parser &P, AbstractStorageDecl *storage, bool invalid);

  /// Add an accessor.  If there's an existing accessor of this kind,
  /// return it.  The new accessor is still remembered but will be
  /// ignored.
  AccessorDecl *add(AccessorDecl *accessor);

  /// Find the first accessor that's not an observing accessor.
  AccessorDecl *findFirstNonObserver() {
    for (auto accessor : Accessors) {
      if (!accessor->isObservingAccessor())
        return accessor;
    }
    return nullptr;
  }

  /// Find the first accessor that can be used to perform mutation.
  AccessorDecl *findFirstMutator() const {
    if (Set) return Set;
    if (Modify) return Modify;
    if (MutableAddress) return MutableAddress;
    return nullptr;
  }
};

static bool parseAccessorIntroducer(Parser &P,
                                    DeclAttributes &Attributes,
                                    AccessorKind &Kind,
                                    SourceLoc &Loc) {
  assert(Attributes.isEmpty());
  P.parseDeclAttributeList(Attributes);

  // Parse the contextual keywords for 'mutating' and 'nonmutating' before
  // get and set.
  {
    SyntaxParsingContext ModifierCtx(P.SyntaxContext, SyntaxKind::DeclModifier);

    if (P.Tok.isContextualKeyword("mutating")) {
      P.parseNewDeclAttribute(Attributes, /*AtLoc*/ {}, DAK_Mutating);
    } else if (P.Tok.isContextualKeyword("nonmutating")) {
      P.parseNewDeclAttribute(Attributes, /*AtLoc*/ {}, DAK_NonMutating);
    } else if (P.Tok.isContextualKeyword("__consuming")) {
      P.parseNewDeclAttribute(Attributes, /*AtLoc*/ {}, DAK_Consuming);
    } else {
      ModifierCtx.setTransparent();
    }
  }

  if (!P.Tok.is(tok::identifier) || P.Tok.isEscapedIdentifier()) {
    return true;
  }
#define SUPPRESS_ARTIFICIAL_ACCESSORS 1
#define ACCESSOR_KEYWORD(KEYWORD)
#define SINGLETON_ACCESSOR(ID, KEYWORD)                                        \
  else if (P.Tok.getRawText() == #KEYWORD) {                                   \
    Kind = AccessorKind::ID;                                                   \
  }
#include "swift/AST/AccessorKinds.def"
  else {
    return true;
  }
  P.Tok.setKind(tok::contextual_keyword);
  Loc = P.consumeToken();
  return false;
}

ParserStatus Parser::parseGetSet(ParseDeclOptions Flags,
                                 GenericParamList *GenericParams,
                                 ParameterList *Indices,
                                 ParsedAccessors &accessors,
                                 AbstractStorageDecl *storage,
                                 SourceLoc StaticLoc) {
  assert(Tok.is(tok::l_brace));

  // Properties in protocols use a very limited syntax.
  // SIL mode and module interfaces use the same syntax.
  // Otherwise, we have a normal var or subscript declaration and we need
  // parse the full complement of specifiers, along with their bodies.
  bool parsingLimitedSyntax = Flags.contains(PD_InProtocol) ||
                              SF.Kind == SourceFileKind::SIL;

  SyntaxParsingContext AccessorListCtx(SyntaxContext,
                                       SyntaxKind::AccessorBlock);

  // If the body is completely empty, preserve it. This is at best a getter with
  // an implicit fallthrough off the end.
  if (peekToken().is(tok::r_brace)) {
    accessors.LBLoc = consumeToken(tok::l_brace);
    // Give syntax node an empty accessor list.
    if (SyntaxContext->isEnabled()) {
      SourceLoc listLoc = leadingTriviaLoc();
      SyntaxContext->addSyntax(
          ParsedSyntaxRecorder::makeBlankAccessorList(listLoc, *SyntaxContext));
    }
    accessors.RBLoc = consumeToken(tok::r_brace);

    // In the limited syntax, fall out and let the caller handle it.
    if (parsingLimitedSyntax)
      return makeParserSuccess();

    diagnose(accessors.RBLoc, diag::computed_property_no_accessors,
             /*subscript*/ Indices != nullptr);
    return makeParserError();
  }

  auto parseImplicitGetter = [&]() {
    assert(Tok.is(tok::l_brace));
    accessors.LBLoc = Tok.getLoc();
    auto getter =
        createAccessorFunc(Tok.getLoc(), /*ValueNamePattern*/ nullptr,
                           GenericParams, Indices, StaticLoc, Flags,
                           AccessorKind::Get, storage, this,
                           /*AccessorKeywordLoc*/ SourceLoc());
    accessors.add(getter);
    parseAbstractFunctionBody(getter);
    accessors.RBLoc = getter->getEndLoc();
  };

  // Prepare backtracking for implicit getter.
  Optional<BacktrackingScope> backtrack;
  backtrack.emplace(*this);

  bool Invalid = false;
  bool accessorHasCodeCompletion = false;
  bool IsFirstAccessor = true;
  accessors.LBLoc = consumeToken(tok::l_brace);
  while (!Tok.isAny(tok::r_brace, tok::eof)) {
    Optional<SyntaxParsingContext> AccessorCtx;
    AccessorCtx.emplace(SyntaxContext, SyntaxKind::AccessorDecl);

    // Parse introducer if possible.
    DeclAttributes Attributes;
    AccessorKind Kind = AccessorKind::Get;
    SourceLoc Loc;
    bool NotAccessor = parseAccessorIntroducer(
        *this, Attributes, Kind, Loc);
    if (NotAccessor) {
      AccessorCtx->setTransparent();
      AccessorCtx.reset();

      if (Tok.is(tok::code_complete)) {
        if (CodeCompletion) {
          CodeCompletionExpr *CCE = nullptr;
          if (IsFirstAccessor && !parsingLimitedSyntax) {
            // If CC token is the first token after '{', it might be implicit
            // getter. Set up dummy accessor as the decl context to populate
            // 'self' decl.

            // FIXME: if there is already code inside the body, we should fall
            // through to parseImplicitGetter and handle the completion there so
            // that we can differentiate a single-expression body from the first
            // expression in a multi-statement body.
            auto getter = createAccessorFunc(
                accessors.LBLoc, /*ValueNamePattern*/ nullptr, GenericParams,
                Indices, StaticLoc, Flags, AccessorKind::Get,
                storage, this, /*AccessorKeywordLoc*/ SourceLoc());
            CCE = new (Context) CodeCompletionExpr(Tok.getLoc());
            getter->setBodyParsed(BraceStmt::create(Context, Tok.getLoc(),
                                                    ASTNode(CCE), Tok.getLoc(),
                                                    /*implicit*/ true));
            accessors.add(getter);
            CodeCompletion->setParsedDecl(getter);
          } else {
            CodeCompletion->setParsedDecl(storage);
          }
          CodeCompletion->completeAccessorBeginning(CCE);
        }
        consumeToken(tok::code_complete);
        accessorHasCodeCompletion = true;
        break;
      }

      // parsingLimitedSyntax mode cannot have a body.
      if (parsingLimitedSyntax) {
        diagnose(Tok, diag::expected_getset_in_protocol);
        Invalid = true;
        break;
      }

      // Cannot have an implicit getter after other accessor.
      if (!IsFirstAccessor) {
        diagnose(Tok, diag::expected_accessor_kw);
        skipUntil(tok::r_brace);
        // Don't signal an error since we recovered.
        break;
      }

      // This is an implicit getter. Cancel accessor contexts, backtrack to '{'
      // position.
      backtrack.reset();
      AccessorListCtx.setTransparent();
      parseImplicitGetter();
      return makeParserSuccess();
    }
    IsFirstAccessor = false;

    // For now, immediately reject illegal accessors in protocols just to
    // avoid having to deal with them everywhere.
    if (parsingLimitedSyntax && !isAllowedInLimitedSyntax(Kind)) {
      diagnose(Loc, diag::expected_getset_in_protocol);
      continue;
    }

    // 'set' and 'willSet' can have an optional name.  This isn't valid in a
    // protocol, but we parse and then reject it for better QoI.
    //
    //     set-name    ::= '(' identifier ')'
    if (parsingLimitedSyntax && Tok.is(tok::l_paren)) {
      diagnose(Loc, diag::protocol_setter_name);
    }
    auto *ValueNamePattern = parseOptionalAccessorArgument(Loc, *this, Kind);

    // Set up a function declaration.
    auto accessor = createAccessorFunc(Loc, ValueNamePattern, GenericParams,
                                       Indices, StaticLoc, Flags,
                                       Kind, storage, this, Loc);
    accessor->getAttrs() = Attributes;

    // Collect this accessor and detect conflicts.
    if (auto existingAccessor = accessors.add(accessor)) {
      diagnoseRedundantAccessors(*this, Loc, Kind,
                                 /*subscript*/Indices != nullptr,
                                 existingAccessor);
    }

    // There's no body in the limited syntax.
    if (parsingLimitedSyntax)
      continue;

    // It's okay not to have a body if there's an external asm name.
    if (!Tok.is(tok::l_brace)) {
      // Accessors don't need bodies in module interfaces
      if (SF.Kind == SourceFileKind::Interface)
        continue;
      // _silgen_name'd accessors don't need bodies.
      if (!Attributes.hasAttribute<SILGenNameAttr>()) {
        diagnose(Tok, diag::expected_lbrace_accessor,
                 getAccessorNameForDiagnostic(accessor, /*article*/ false));
        Invalid = true;
        break;
      }
      continue;
    }

    parseAbstractFunctionBody(accessor);
  }
  backtrack->cancelBacktrack();
  backtrack.reset();
  // Collect all explicit accessors to a list.
  AccessorListCtx.collectNodesInPlace(SyntaxKind::AccessorList);
  // Parse the final '}'.
  if (Invalid)
    skipUntil(tok::r_brace);

  parseMatchingToken(tok::r_brace, accessors.RBLoc,
                     diag::expected_rbrace_in_getset, accessors.LBLoc);
  if (accessorHasCodeCompletion)
    return makeParserCodeCompletionStatus();
  return Invalid ? makeParserError() : makeParserSuccess();
}

/// Parse the brace-enclosed getter and setter for a variable.
ParserResult<VarDecl>
Parser::parseDeclVarGetSet(Pattern *pattern, ParseDeclOptions Flags,
                           SourceLoc StaticLoc,
                           StaticSpellingKind StaticSpelling,
                           SourceLoc VarLoc, bool hasInitializer,
                           const DeclAttributes &Attributes,
                           SmallVectorImpl<Decl *> &Decls) {
  bool Invalid = false;
  
  // The grammar syntactically requires a simple identifier for the variable
  // name. Complain if that isn't what we got. But for recovery purposes,
  // make an effort to look through other things anyway.
  VarDecl *PrimaryVar = nullptr;
  bool primaryVarIsWellFormed = true;
  {
    Pattern *cur = pattern;
    TypedPattern *previousTyped = nullptr;
    while (true) {
      if (auto typed = dyn_cast<TypedPattern>(cur)) {
        if (previousTyped) primaryVarIsWellFormed = false;
        previousTyped = typed;
        cur = typed->getSubPattern();
      } else if (auto paren = dyn_cast<ParenPattern>(cur)) {
        primaryVarIsWellFormed = false;
        cur = paren->getSubPattern();
      } else if (auto var = dyn_cast<VarPattern>(cur)) {
        primaryVarIsWellFormed = false;
        cur = var->getSubPattern();
      } else {
        break;
      }
    }

    if (auto named = dyn_cast<NamedPattern>(cur)) {
      PrimaryVar = named->getDecl();
    }
  }

  if (!PrimaryVar || !primaryVarIsWellFormed) {
    diagnose(pattern->getLoc(), diag::getset_nontrivial_pattern);
    Invalid = true;
  }

  // Create a fake VarDecl and PBD so that we don't have to weaken the
  // formation rule that an AccessorDecl always has a VarDecl.
  VarDecl *storage = PrimaryVar;
  if (!storage) {
    storage = new (Context) VarDecl(StaticLoc.isValid(),
                                    VarDecl::Introducer::Var,
                                    /*is capture list*/ false,
                                    VarLoc, Identifier(),
                                    CurDeclContext);
    storage->setImplicit(true);
    storage->setInvalid();

    Pattern *pattern =
      TypedPattern::createImplicit(Context, new (Context) NamedPattern(storage),
                                   ErrorType::get(Context));
    PatternBindingEntry entry(pattern, /*EqualLoc*/ SourceLoc(),
                              /*Init*/ nullptr, /*InitContext*/ nullptr);
    auto binding = PatternBindingDecl::create(Context, StaticLoc,
                                              StaticSpelling,
                                              VarLoc, entry, CurDeclContext);
    binding->setInvalid();
    storage->setParentPatternBinding(binding);

    Decls.push_back(binding);
    Decls.push_back(storage);
  }

  // Parse getter and setter.
  ParsedAccessors accessors;
  auto AccessorStatus = parseGetSet(Flags, /*GenericParams=*/nullptr,
                                    /*Indices=*/nullptr, accessors,
                                    storage, StaticLoc);
  if (AccessorStatus.hasCodeCompletion())
    return makeParserCodeCompletionStatus();
  if (AccessorStatus.isError())
    Invalid = true;

  // If we have an invalid case, bail out now.
  if (!PrimaryVar)
    return nullptr;

  TypeLoc TyLoc;
  if (auto *TP = dyn_cast<TypedPattern>(pattern)) {
    TyLoc = TP->getTypeLoc();
  }

  if (!TyLoc.hasLocation()) {
    if (accessors.Get || accessors.Set || accessors.Address ||
        accessors.MutableAddress) {
      SourceLoc locAfterPattern = pattern->getLoc().getAdvancedLoc(
        pattern->getBoundName().getLength());
      diagnose(pattern->getLoc(), diag::computed_property_missing_type)
        .fixItInsert(locAfterPattern, ": <# Type #>");
      Invalid = true;
    }
  }

  // Reject accessors on 'let's after parsing them (for better recovery).
  if (PrimaryVar->isLet() && !Attributes.hasAttribute<HasStorageAttr>()) {
    Diag<> DiagID;
    if (accessors.WillSet || accessors.DidSet)
      DiagID = diag::let_cannot_be_observing_property;
    else if (accessors.Address || accessors.MutableAddress)
      DiagID = diag::let_cannot_be_addressed_property;
    else
      DiagID = diag::let_cannot_be_computed_property;

    diagnose(accessors.LBLoc, DiagID).fixItReplace(VarLoc, "var");
    Invalid = true;
  }

  accessors.record(*this, PrimaryVar, Invalid);

  return makeParserResult(PrimaryVar);
}

/// Add the given accessor to the collection of parsed accessors.  If
/// it's the first accessor of its kind, remember it for that purpose
/// and return null; otherwise, return the existing accessor.
AccessorDecl *Parser::ParsedAccessors::add(AccessorDecl *accessor) {
  Accessors.push_back(accessor);

  switch (accessor->getAccessorKind()) {
#define ACCESSOR(ID)                      \
  case AccessorKind::ID:                  \
    if (ID) {                             \
      return ID;                          \
    } else {                              \
      ID = accessor;                      \
      return nullptr;                     \
    }
#include "swift/AST/AccessorKinds.def"
  }
  llvm_unreachable("bad accessor kind");
}

/// Record a bunch of parsed accessors into the given abstract storage decl.
void Parser::ParsedAccessors::record(Parser &P, AbstractStorageDecl *storage,
                                     bool invalid) {
  classify(P, storage, invalid);
  storage->setAccessors(LBLoc, Accessors, RBLoc);
}

static void diagnoseConflictingAccessors(Parser &P, AccessorDecl *first,
                                         AccessorDecl *&second) {
  if (!second) return;
  P.diagnose(second->getLoc(), diag::conflicting_accessor,
             isa<SubscriptDecl>(first->getStorage()),
             getAccessorNameForDiagnostic(second, /*article*/ true),
             getAccessorNameForDiagnostic(first, /*article*/ true));
  P.diagnose(first->getLoc(), diag::previous_accessor,
             getAccessorNameForDiagnostic(first, /*article*/ false),
             /*already*/ false);
  second->setInvalid();
}

template <class... DiagArgs>
static void diagnoseAndIgnoreObservers(Parser &P,
                                       Parser::ParsedAccessors &accessors,
                                       Diag<unsigned, DiagArgs...> diagnostic,
                        typename std::enable_if<true, DiagArgs>::type... args) {
  if (auto &accessor = accessors.WillSet) {
    P.diagnose(accessor->getLoc(), diagnostic, /*willSet*/ 0, args...);
    accessor->setInvalid();
  }
  if (auto &accessor = accessors.DidSet) {
    P.diagnose(accessor->getLoc(), diagnostic, /*didSet*/ 1, args...);
    accessor->setInvalid();
  }
}

void Parser::ParsedAccessors::classify(Parser &P, AbstractStorageDecl *storage,
                                       bool invalid) {
  // If there was a problem parsing accessors, mark all parsed accessors
  // as invalid to avoid tripping up later invariants.
  // We also want to avoid diagnose missing accessors if something
  // was invalid.
  if (invalid) {
    for (auto accessor : Accessors) {
      accessor->setInvalid();
    }
  }

  // The observing accessors have very specific restrictions.
  // Prefer to ignore them.
  if (WillSet || DidSet) {
    // For now, we don't support the observing accessors on subscripts.
    if (isa<SubscriptDecl>(storage)) {
      diagnoseAndIgnoreObservers(P, *this,
                                 diag::observing_accessor_in_subscript);

    // The observing accessors cannot be combined with other accessors.
    } else if (auto nonObserver = findFirstNonObserver()) {
      diagnoseAndIgnoreObservers(P, *this,
                   diag::observing_accessor_conflicts_with_accessor,
                   getAccessorNameForDiagnostic(nonObserver, /*article*/ true));
    }
  }

  // Okay, observers are out of the way.

  // 'get', 'read', and a non-mutable addressor are all exclusive.
  if (Get) {
    diagnoseConflictingAccessors(P, Get, Read);
    diagnoseConflictingAccessors(P, Get, Address);
  } else if (Read) {
    diagnoseConflictingAccessors(P, Read, Address);
  } else if (Address) {
    // Nothing can go wrong.

  // If there's a writing accessor of any sort, there must also be a
  // reading accessor.
  } else if (auto mutator = findFirstMutator()) {
    if (!invalid) {
      P.diagnose(mutator->getLoc(),
                 // Don't mention the more advanced accessors if the user
                 // only provided a setter without a getter.
                 (MutableAddress || Modify)
                   ? diag::missing_reading_accessor
                   : diag::missing_getter,
                 isa<SubscriptDecl>(storage),
                 getAccessorNameForDiagnostic(mutator, /*article*/ true));
    }

  // Subscripts always have to have some sort of accessor; they can't be
  // purely stored.
  } else if (isa<SubscriptDecl>(storage)) {
    if (!invalid) {
      P.diagnose(LBLoc, diag::subscript_without_get);
    }
  }

  // A mutable addressor is exclusive with 'set' and 'modify', but
  // 'set' and 'modify' can appear together.
  if (Set) {
    diagnoseConflictingAccessors(P, Set, MutableAddress);
  } else if (Modify) {
    diagnoseConflictingAccessors(P, Modify, MutableAddress);
  }
}


/// Parse a 'var' or 'let' declaration, doing no token skipping on error.
ParserResult<PatternBindingDecl>
Parser::parseDeclVar(ParseDeclOptions Flags,
                     DeclAttributes &Attributes,
                     SmallVectorImpl<Decl *> &Decls,
                     SourceLoc StaticLoc,
                     StaticSpellingKind StaticSpelling,
                     SourceLoc TryLoc,
                     bool HasLetOrVarKeyword) {
  assert(StaticLoc.isInvalid() || StaticSpelling != StaticSpellingKind::None);

  if (StaticLoc.isValid()) {
    if (!Flags.contains(PD_HasContainerType)) {
      diagnose(Tok, diag::static_var_decl_global_scope, StaticSpelling)
          .fixItRemove(StaticLoc);
      StaticLoc = SourceLoc();
      StaticSpelling = StaticSpellingKind::None;
    } else if (Flags.contains(PD_InStruct) || Flags.contains(PD_InEnum) ||
               Flags.contains(PD_InProtocol)) {
      if (StaticSpelling == StaticSpellingKind::KeywordClass)
        diagnose(Tok, diag::class_var_not_in_class, 
                 Flags.contains(PD_InProtocol))
            .fixItReplace(StaticLoc, "static");
    }
  }

  bool isLet = HasLetOrVarKeyword && Tok.is(tok::kw_let);
  assert(!HasLetOrVarKeyword || Tok.getKind() == tok::kw_let ||
         Tok.getKind() == tok::kw_var);

  SourceLoc VarLoc = HasLetOrVarKeyword ? consumeToken() : Tok.getLoc();

  // If this is a var in the top-level of script/repl source file, wrap the
  // PatternBindingDecl in a TopLevelCodeDecl, since it represents executable
  // code.  The VarDecl and any accessor decls (for computed properties) go in
  // CurDeclContext.
  //
  TopLevelCodeDecl *topLevelDecl = nullptr;
  if (allowTopLevelCode() && CurDeclContext->isModuleScopeContext()) {
    // The body of topLevelDecl will get set later.
    topLevelDecl = new (Context) TopLevelCodeDecl(CurDeclContext);
  }

  bool HasAccessors = false;  // Syntactically has accessor {}'s.
  ParserStatus Status;

  unsigned NumDeclsInResult = Decls.size();
  
  // In var/let decl with multiple patterns, accumulate them all in this list
  // so we can build our singular PatternBindingDecl at the end.
  SmallVector<PatternBindingEntry, 4> PBDEntries;
  auto BaseContext = CurDeclContext;

  // No matter what error path we take, make sure the
  // PatternBindingDecl/TopLevel code block are added.
  auto makeResult =
    [&](ParserStatus Status) -> ParserResult<PatternBindingDecl> {

    // If we didn't parse any patterns, don't create the pattern binding decl.
    if (PBDEntries.empty())
      return Status;
    
    // Now that we've parsed all of our patterns, initializers and accessors, we
    // can finally create our PatternBindingDecl to represent the
    // pattern/initializer pairs.
    auto *PBD = PatternBindingDecl::create(Context, StaticLoc, StaticSpelling,
                                           VarLoc, PBDEntries, BaseContext);

    // Wire up any initializer contexts we needed.
    for (unsigned i : indices(PBDEntries)) {
      if (auto initContext = PBD->getInitContext(i))
        cast<PatternBindingInitializer>(initContext)->setBinding(PBD, i);
    }

    // If we're setting up a TopLevelCodeDecl, configure it by setting up the
    // body that holds PBD and we're done.  The TopLevelCodeDecl is already set
    // up in Decls to be returned to caller.
    if (topLevelDecl) {
      PBD->setDeclContext(topLevelDecl);
      auto range = PBD->getSourceRange();
      topLevelDecl->setBody(BraceStmt::create(Context, range.Start,
                                              ASTNode(PBD), range.End, true));
      Decls.insert(Decls.begin()+NumDeclsInResult, topLevelDecl);
      return makeParserResult(Status, PBD);
    }

    // Otherwise return the PBD in "Decls" to the caller.  We add it at a
    // specific spot to get it in before any accessors, which SILGen seems to
    // want.
    Decls.insert(Decls.begin()+NumDeclsInResult, PBD);

    // Always return the result for PBD.
    return makeParserResult(Status, PBD);
  };
  SyntaxParsingContext PBListCtx(SyntaxContext, SyntaxKind::PatternBindingList);
  bool HasNext;
  do {
    SyntaxParsingContext PatternBindingCtx(SyntaxContext,
                                           SyntaxKind::PatternBinding);
    Pattern *pattern;
    {
      // In our recursive parse, remember that we're in a var/let pattern.
      llvm::SaveAndRestore<decltype(InVarOrLetPattern)>
      T(InVarOrLetPattern, isLet ? IVOLP_InLet : IVOLP_InVar);

      auto patternRes = parseTypedPattern();
      if (patternRes.hasCodeCompletion())
        return makeResult(makeParserCodeCompletionStatus());
      if (patternRes.isNull())
        return makeResult(makeParserError());

      pattern = patternRes.get();
    }
    
    bool hasOpaqueReturnTy = false;
    if (auto typedPattern = dyn_cast<TypedPattern>(pattern)) {
      hasOpaqueReturnTy =
                        isa<OpaqueReturnTypeRepr>(typedPattern->getTypeRepr());
    }
    auto sf = CurDeclContext->getParentSourceFile();
    
    // Configure all vars with attributes, 'static' and parent pattern.
    pattern->forEachVariable([&](VarDecl *VD) {
      VD->setStatic(StaticLoc.isValid());
      VD->getAttrs() = Attributes;
      setLocalDiscriminator(VD);
      Decls.push_back(VD);
      if (hasOpaqueReturnTy && sf && !InInactiveClauseEnvironment) {
        sf->addUnvalidatedDeclWithOpaqueResultType(VD);
      }
    });

    // Check whether we have already established an initializer context.
    PatternBindingInitializer *initContext =
      findAttributeInitContent(Attributes);

    // Remember this pattern/init pair for our ultimate PatternBindingDecl. The
    // Initializer will be added later when/if it is parsed.
    PBDEntries.push_back({pattern, /*EqualLoc*/ SourceLoc(), /*Init*/ nullptr,
                          initContext});

    Expr *PatternInit = nullptr;
    
    // Parse an initializer if present.
    if (Tok.is(tok::equal)) {
      SyntaxParsingContext InitCtx(SyntaxContext, SyntaxKind::InitializerClause);
      // If we're not in a local context, we'll need a context to parse initializers
      // into (should we have one).  This happens for properties and global
      // variables in libraries.

      // Record the variables that we're trying to initialize.  This allows us
      // to cleanly reject "var x = x" when "x" isn't bound to an enclosing
      // decl (even though names aren't injected into scope when the initializer
      // is parsed).
      SmallVector<VarDecl *, 4> Vars;
      Vars.append(DisabledVars.begin(), DisabledVars.end());
      pattern->collectVariables(Vars);
      
      llvm::SaveAndRestore<decltype(DisabledVars)>
      RestoreCurVars(DisabledVars, Vars);

      llvm::SaveAndRestore<decltype(DisabledVarReason)>
      RestoreReason(DisabledVarReason, diag::var_init_self_referential);
      
      // If we have no local context to parse the initial value into, create one
      // for the PBD we'll eventually create.  This allows us to have reasonable
      // DeclContexts for any closures that may live inside of initializers.
      if (!CurDeclContext->isLocalContext() && !topLevelDecl && !initContext)
        initContext = new (Context) PatternBindingInitializer(CurDeclContext);

      // If we're using a local context (either a TopLevelCodeDecl or a
      // PatternBindingContext) install it now so that CurDeclContext is set
      // right when parsing the initializer.
      Optional<ParseFunctionBody> initParser;
      Optional<ContextChange> topLevelParser;
      if (topLevelDecl)
        topLevelParser.emplace(*this, topLevelDecl,
                               &State->getTopLevelContext());
      if (initContext)
        initParser.emplace(*this, initContext);

      
      SourceLoc EqualLoc = consumeToken(tok::equal);
      PBDEntries.back().setEqualLoc(EqualLoc);

      ParserResult<Expr> init = parseExpr(diag::expected_init_value);
      PBDEntries.back().setOriginalInit(init.getPtrOrNull());

      // If this Pattern binding was not supposed to have an initializer, but it
      // did, diagnose this and remove it.
      if (Flags & PD_DisallowInit && init.isNonNull()) {
        diagnose(EqualLoc, diag::disallowed_init);
        init = nullptr;
      }
      
      // Otherwise, if this pattern binding *was* supposed (or allowed) to have
      // an initializer, but it was a parse error, replace it with ErrorExpr so
      // that downstream clients know that it was present (well, at least the =
      // was present).  This silences downstream diagnostics checking to make
      // sure that some PBD's that require initializers actually had them.
      if (!(Flags & PD_DisallowInit) && init.isNull())
        init = makeParserResult(init, new (Context) ErrorExpr(EqualLoc));
      
      
      // Remember this init for the PatternBindingDecl.
      PatternInit = init.getPtrOrNull();
      PBDEntries.back().setInit(PatternInit);

      // If we set up an initialization context for a property or module-level
      // global, record it.
      PBDEntries.back().setInitContext(initContext);

      if (init.hasCodeCompletion()) {
        Status |= init;
        // If we are doing second pass of code completion, we don't want to
        // suddenly cut off parsing and throw away the declaration.
        if (isCodeCompletionFirstPass())
          return makeResult(makeParserCodeCompletionStatus());
      }

      if (init.isNull())
        return makeResult(makeParserError());
    }
    
    // If we syntactically match the second decl-var production, with a
    // var-get-set clause, parse the var-get-set clause.
    if (Tok.is(tok::l_brace)) {
      HasAccessors = true;
      auto boundVar =
          parseDeclVarGetSet(pattern, Flags, StaticLoc, StaticSpelling, VarLoc,
                             PatternInit != nullptr, Attributes, Decls);
      if (boundVar.hasCodeCompletion())
        return makeResult(makeParserCodeCompletionStatus());
    }
    
    // Add all parsed vardecls to this scope.
    addPatternVariablesToScope(pattern);
    
    // Propagate back types for simple patterns, like "var A, B : T".
    if (auto *TP = dyn_cast<TypedPattern>(pattern)) {
      if (isa<NamedPattern>(TP->getSubPattern()) && PatternInit == nullptr) {
        for (unsigned i = PBDEntries.size() - 1; i != 0; --i) {
          Pattern *PrevPat = PBDEntries[i-1].getPattern();
          if (!isa<NamedPattern>(PrevPat) || PBDEntries[i-1].getInit())
            break;
          if (HasAccessors) {
            // FIXME -- offer a fixit to explicitly specify the type
            diagnose(PrevPat->getLoc(), diag::getset_cannot_be_implied);
            Status.setIsParseError();
          }

          TypedPattern *NewTP = new (Context) TypedPattern(PrevPat,
                                                           TP->getTypeRepr());
          NewTP->setPropagatedType();
          PBDEntries[i-1].setPattern(NewTP);
        }
      }
    }
     HasNext = consumeIf(tok::comma);
  } while (HasNext);

  if (HasAccessors && PBDEntries.size() > 1) {
    diagnose(VarLoc, diag::disallowed_var_multiple_getset);
    Status.setIsParseError();
  }

  if (TryLoc.isValid()) {
    auto inFlightDiag = diagnose(TryLoc, diag::try_on_var_let);

    if (PBDEntries.size() == 1 && PBDEntries.front().getInit() &&
        !isa<ErrorExpr>(PBDEntries.front().getInit())) {
      auto *init = PBDEntries.front().getInit();
      inFlightDiag.fixItRemoveChars(TryLoc, VarLoc);
      inFlightDiag.fixItInsert(init->getStartLoc(), "try ");

      // Note: We can't use TryLoc here because it's outside the PBD source
      // range.
      PBDEntries.front().setInit(new (Context) TryExpr(init->getStartLoc(),
                                                       init));
    }
  }

  return makeResult(Status);
}

void Parser::consumeAbstractFunctionBody(AbstractFunctionDecl *AFD,
                                         const DeclAttributes &Attrs) {
  auto BeginParserPosition = getParserPosition();
  SourceRange BodyRange;
  BodyRange.Start = Tok.getLoc();

  // Advance the parser to the end of the block; '{' ... '}'.
  skipBracedBlock();

  BodyRange.End = PreviousLoc;

  AFD->setBodyDelayed(BodyRange);

  if (isCodeCompletionFirstPass()) {
    if (SourceMgr.rangeContainsCodeCompletionLoc(BodyRange)) {
      State->setCodeCompletionDelayedDeclState(
          PersistentParserState::CodeCompletionDelayedDeclKind::FunctionBody,
          PD_Default, AFD, BodyRange, BeginParserPosition.PreviousLoc);
    } else {
      AFD->setBodySkipped(BodyRange);
    }
  }
}

/// Parse a 'func' declaration, returning null on error.  The caller
/// handles this case and does recovery as appropriate.
///
/// \verbatim
///   decl-func:
///     attribute-list? ('static' | 'class')? 'mutating'? 'func' 
///               any-identifier generic-params? func-signature where-clause?
///               stmt-brace?
/// \endverbatim
///
/// \note The caller of this method must ensure that the next token is 'func'.
ParserResult<FuncDecl> Parser::parseDeclFunc(SourceLoc StaticLoc,
                                             StaticSpellingKind StaticSpelling,
                                             ParseDeclOptions Flags,
                                             DeclAttributes &Attributes,
                                             bool HasFuncKeyword) {
  assert(StaticLoc.isInvalid() || StaticSpelling != StaticSpellingKind::None);

  if (StaticLoc.isValid()) {
    if (!Flags.contains(PD_HasContainerType)) {
      // Reject static functions at global scope.
      diagnose(Tok, diag::static_func_decl_global_scope, StaticSpelling)
          .fixItRemove(StaticLoc);
      StaticLoc = SourceLoc();
      StaticSpelling = StaticSpellingKind::None;
    } else if (Flags.contains(PD_InStruct) || Flags.contains(PD_InEnum) ||
               Flags.contains(PD_InProtocol)) {
      if (StaticSpelling == StaticSpellingKind::KeywordClass) {
        diagnose(Tok, diag::class_func_not_in_class,
                 Flags.contains(PD_InProtocol))
            .fixItReplace(StaticLoc, "static");

        StaticSpelling = StaticSpellingKind::KeywordStatic;
      }
    }
  }

  ParserStatus Status;
  SourceLoc FuncLoc =
      HasFuncKeyword ? consumeToken(tok::kw_func) : Tok.getLoc();

  // Parse function name.
  Identifier SimpleName;
  SourceLoc NameLoc;
  if (Tok.isAnyOperator() || Tok.isAny(tok::exclaim_postfix, tok::amp_prefix)) {
    // If the name is an operator token that ends in '<' and the following token
    // is an identifier, split the '<' off as a separate token. This allows
    // things like 'func ==<T>(x:T, y:T) {}' to parse as '==' with generic type
    // variable '<T>' as expected.
    auto NameStr = Tok.getText();
    if (NameStr.size() > 1 && NameStr.back() == '<' &&
        peekToken().is(tok::identifier)) {
      NameStr = NameStr.slice(0, NameStr.size() - 1);
    }
    SimpleName = Context.getIdentifier(NameStr);
    NameLoc = consumeStartingCharacterOfCurrentToken(tok::oper_binary_spaced,
                                                     NameStr.size());
    // Within a protocol, recover from a missing 'static'.
    if (Flags & PD_InProtocol) {
      switch (StaticSpelling) {
      case StaticSpellingKind::None: {
        diagnose(NameLoc, diag::operator_static_in_protocol, SimpleName.str())
            .fixItInsert(FuncLoc, "static ");
        StaticSpelling = StaticSpellingKind::KeywordStatic;
        break;
      }

      case StaticSpellingKind::KeywordStatic:
        // Okay, this is correct.
        break;

      case StaticSpellingKind::KeywordClass:
        llvm_unreachable("should have been fixed above");
      }
    }
  } else {
    // This non-operator path is quite accepting of what tokens might be a name,
    // because we're aggressive about recovering/providing good diagnostics for
    // beginners.
    auto NameStatus = parseIdentifierDeclName(
        *this, SimpleName, NameLoc, "function", [&](const Token &next) {
          return next.isAny(tok::l_paren, tok::arrow, tok::l_brace) ||
                 startsWithLess(next);
        });
    if (NameStatus.isError())
      return nullptr;
  }

  DebuggerContextChange DCC(*this, SimpleName, DeclKind::Func);
  
  // Parse the generic-params, if present.
  Optional<Scope> GenericsScope;
  GenericsScope.emplace(this, ScopeKind::Generics);
  GenericParamList *GenericParams;
  auto GenericParamResult = maybeParseGenericParams();
  GenericParams = GenericParamResult.getPtrOrNull();
  if (GenericParamResult.hasCodeCompletion()) {
    Status.setHasCodeCompletion();
    if (!CodeCompletion)
      return Status;
  }

  DefaultArgumentInfo DefaultArgs;
  TypeRepr *FuncRetTy = nullptr;
  DeclName FullName;
  ParameterList *BodyParams;
  SourceLoc throwsLoc;
  bool rethrows;
  Status |= parseFunctionSignature(SimpleName, FullName, BodyParams,
                                   DefaultArgs, throwsLoc, rethrows, FuncRetTy);
  if (Status.hasCodeCompletion() && !CodeCompletion) {
    // Trigger delayed parsing, no need to continue.
    return Status;
  }

  diagnoseWhereClauseInGenericParamList(GenericParams);

  // Create the decl for the func and add it to the parent scope.
  auto *FD = FuncDecl::create(Context, StaticLoc, StaticSpelling,
                              FuncLoc, FullName, NameLoc,
                              /*Throws=*/throwsLoc.isValid(), throwsLoc,
                              GenericParams,
                              BodyParams, FuncRetTy,
                              CurDeclContext);

  // Let the source file track the opaque return type mapping, if any.
  if (FuncRetTy && isa<OpaqueReturnTypeRepr>(FuncRetTy) &&
      !InInactiveClauseEnvironment) {
    if (auto sf = CurDeclContext->getParentSourceFile()) {
      sf->addUnvalidatedDeclWithOpaqueResultType(FD);
    }
  }
  
  // Parse a 'where' clause if present, adding it to our GenericParamList.
  if (Tok.is(tok::kw_where)) {
    ContextChange CC(*this, FD);

    Status |= parseFreestandingGenericWhereClause(GenericParams);
    if (Status.hasCodeCompletion() && !CodeCompletion) {
      // Trigger delayed parsing, no need to continue.
      return Status;
    }
  }
  
  // Protocol method arguments may not have default values.
  if (Flags.contains(PD_InProtocol) && DefaultArgs.HasDefaultArgument) {
    diagnose(FuncLoc, diag::protocol_method_argument_init);
    return nullptr;
  }

  // Add the 'rethrows' attribute.
  if (rethrows) {
    Attributes.add(new (Context) RethrowsAttr(throwsLoc));
  }

  diagnoseOperatorFixityAttributes(*this, Attributes, FD);
  // Add the attributes here so if we need them while parsing the body
  // they are available.
  FD->getAttrs() = Attributes;

  // Pass the function signature to code completion.
  if (Status.hasCodeCompletion()) {
    assert(CodeCompletion && "must be code completion second pass");
    CodeCompletion->setParsedDecl(FD);
  }

  DefaultArgs.setFunctionContext(FD, FD->getParameters());
  setLocalDiscriminator(FD);

  if (Flags.contains(PD_InProtocol)) {
    if (Tok.is(tok::l_brace)) {
      diagnose(Tok, diag::protocol_method_with_body);
      skipSingle();
    }
  } else if (!Status.hasCodeCompletion()) {
    parseAbstractFunctionBody(FD);
  }

  // Exit the scope introduced for the generic parameters.
  GenericsScope.reset();

  addToScope(FD);
  return DCC.fixupParserResult(FD);
}

/// Parse function body into \p AFD.
void Parser::parseAbstractFunctionBody(AbstractFunctionDecl *AFD) {
  Scope S(this, ScopeKind::FunctionBody);

  // Enter the arguments for the function into a new function-body scope.  We
  // need this even if there is no function body to detect argument name
  // duplication.
  if (auto *P = AFD->getImplicitSelfDecl())
    addToScope(P);
  addParametersToScope(AFD->getParameters());

   // Establish the new context.
  ParseFunctionBody CC(*this, AFD);
  setLocalDiscriminatorToParamList(AFD->getParameters());

  if (!Tok.is(tok::l_brace)) {
    checkForInputIncomplete();
    return;
  }

  if (IsParsingInterfaceTokens) {
    // Record the curly braces but nothing inside.
    SF.recordInterfaceToken("{");
    SF.recordInterfaceToken("}");
  }
  llvm::SaveAndRestore<bool> T(IsParsingInterfaceTokens, false);

  if (isDelayedParsingEnabled()) {
    consumeAbstractFunctionBody(AFD, AFD->getAttrs());
    return;
  }

  if (Context.Stats)
    Context.Stats->getFrontendCounters().NumFunctionsParsed++;

  ParserResult<BraceStmt> Body = parseBraceItemList(diag::invalid_diagnostic);
  if (!Body.isNull()) {
    BraceStmt * BS = Body.get();
    AFD->setBodyParsed(BS);

    // If the body consists of a single expression, turn it into a return
    // statement.
    //
    // But don't do this transformation during code completion, as the source
    // may be incomplete and the type mismatch in return statement will just
    // confuse the type checker.
    if (!Body.hasCodeCompletion() && BS->getNumElements() == 1) {
      auto Element = BS->getFirstElement();
      if (auto *stmt = Element.dyn_cast<Stmt *>()) {
        if (isa<FuncDecl>(AFD)) {
          if (auto *returnStmt = dyn_cast<ReturnStmt>(stmt)) {
            if (!returnStmt->hasResult()) {
              auto returnExpr = TupleExpr::createEmpty(Context,
                                                       SourceLoc(),
                                                       SourceLoc(),
                                                       /*implicit*/true);
              returnStmt->setResult(returnExpr);
              AFD->setHasSingleExpressionBody();
              AFD->setSingleExpressionBody(returnExpr);
            }
          }
        }
      } else if (auto *E = Element.dyn_cast<Expr *>()) {
        if (auto SE = dyn_cast<SequenceExpr>(E->getSemanticsProvidingExpr())) {
          if (SE->getNumElements() > 1 && isa<AssignExpr>(SE->getElement(1))) {
            // This is an assignment.  We don't want to implicitly return 
            // it.
            return;
          }
        }
        if (auto F = dyn_cast<FuncDecl>(AFD)) {
          auto RS = new (Context) ReturnStmt(SourceLoc(), E);
          BS->setFirstElement(RS);
          AFD->setHasSingleExpressionBody();
          AFD->setSingleExpressionBody(E);
        } else if (auto *F = dyn_cast<ConstructorDecl>(AFD)) {
          if (F->isFailable() && isa<NilLiteralExpr>(E)) {
            // If it's a nil literal, just insert return.  This is the only 
            // legal thing to return.
            auto RS = new (Context) ReturnStmt(E->getStartLoc(), E);
            BS->setFirstElement(RS);
            AFD->setHasSingleExpressionBody();
            AFD->setSingleExpressionBody(E);
          }
        }
      }
    }
  }
}

BraceStmt *Parser::parseAbstractFunctionBodyDelayed(AbstractFunctionDecl *AFD) {
  assert(AFD->getBodyKind() == AbstractFunctionDecl::BodyKind::Unparsed &&
         "function body should be delayed");

  auto bodyRange = AFD->getBodySourceRange();
  auto BeginParserPosition = getParserPosition({bodyRange.Start,bodyRange.End});
  auto EndLexerState = L->getStateForEndOfTokenLoc(AFD->getEndLoc());

  // ParserPositionRAII needs a primed parser to restore to.
  if (Tok.is(tok::NUM_TOKENS))
    consumeTokenWithoutFeedingReceiver();

  // Ensure that we restore the parser state at exit.
  ParserPositionRAII PPR(*this);

  // Create a lexer that cannot go past the end state.
  Lexer LocalLex(*L, BeginParserPosition.LS, EndLexerState);

  // Temporarily swap out the parser's current lexer with our new one.
  llvm::SaveAndRestore<Lexer *> T(L, &LocalLex);

  // Rewind to '{' of the function body.
  restoreParserPosition(BeginParserPosition);

  // Re-enter the lexical scope.
  Scope TopLevelScope(this, ScopeKind::TopLevel);
  Scope S(this, ScopeKind::FunctionBody);
  ParseFunctionBody CC(*this, AFD);
  setLocalDiscriminatorToParamList(AFD->getParameters());

  return parseBraceItemList(diag::func_decl_without_brace).getPtrOrNull();
}

/// Parse a 'enum' declaration, returning true (and doing no token
/// skipping) on error.
///
/// \verbatim
///   decl-enum:
///      'enum' attribute-list identifier generic-params? inheritance?
///          where-clause? '{' decl-enum-body '}'
///   decl-enum-body:
///      decl*
/// \endverbatim
ParserResult<EnumDecl> Parser::parseDeclEnum(ParseDeclOptions Flags,
                                             DeclAttributes &Attributes) {
  SourceLoc EnumLoc = consumeToken(tok::kw_enum);

  Identifier EnumName;
  SourceLoc EnumNameLoc;
  ParserStatus Status;

  Status |= parseIdentifierDeclName(
      *this, EnumName, EnumNameLoc, "enum", [&](const Token &next) {
        return next.isAny(tok::colon, tok::l_brace) || startsWithLess(next);
      });
  if (Status.isError())
    return nullptr;

  DebuggerContextChange DCC(*this, EnumName, DeclKind::Enum);
  
  // Parse the generic-params, if present.
  GenericParamList *GenericParams = nullptr;
  {
    Scope S(this, ScopeKind::Generics);
    auto Result = maybeParseGenericParams();
    GenericParams = Result.getPtrOrNull();
    if (Result.hasCodeCompletion())
      return makeParserCodeCompletionStatus();
  }

  EnumDecl *ED = new (Context) EnumDecl(EnumLoc, EnumName, EnumNameLoc,
                                        { }, GenericParams, CurDeclContext);
  setLocalDiscriminator(ED);
  ED->getAttrs() = Attributes;

  ContextChange CC(*this, ED);

  // Parse optional inheritance clause within the context of the enum.
  if (Tok.is(tok::colon)) {
    SmallVector<TypeLoc, 2> Inherited;
    Status |= parseInheritance(Inherited,
                               /*allowClassRequirement=*/false,
                               /*allowAnyObject=*/false);
    ED->setInherited(Context.AllocateCopy(Inherited));
  }

  diagnoseWhereClauseInGenericParamList(GenericParams);
  
  // Parse a 'where' clause if present, adding it to our GenericParamList.
  if (Tok.is(tok::kw_where)) {
    auto whereStatus = parseFreestandingGenericWhereClause(GenericParams);
    Status |= whereStatus;
    if (whereStatus.hasCodeCompletion() && !CodeCompletion) {
      // Trigger delayed parsing, no need to continue.
      return whereStatus;
    }
  }

  SyntaxParsingContext BlockContext(SyntaxContext, SyntaxKind::MemberDeclBlock);
  SourceLoc LBLoc, RBLoc;
  SourceLoc PosBeforeLB = Tok.getLoc();
  if (parseToken(tok::l_brace, LBLoc, diag::expected_lbrace_enum)) {
    LBLoc = PreviousLoc;
    RBLoc = LBLoc;
    Status.setIsParseError();
  } else {
    Scope S(this, ScopeKind::EnumBody);

    if (parseMemberDeclList(LBLoc, RBLoc, PosBeforeLB,
                            diag::expected_rbrace_enum,
                            ED))
      Status.setIsParseError();
  }

  ED->setBraces({LBLoc, RBLoc});

  addToScope(ED);

  return DCC.fixupParserResult(Status, ED);
}

/// Parse a 'case' of an enum.
///
/// \verbatim
///   enum-case:
///      identifier type-tuple?
///   decl-enum-element:
///      'case' attribute-list enum-case (',' enum-case)*
/// \endverbatim
ParserResult<EnumCaseDecl>
Parser::parseDeclEnumCase(ParseDeclOptions Flags,
                          DeclAttributes &Attributes,
                          llvm::SmallVectorImpl<Decl *> &Decls) {
  ParserStatus Status;
  SourceLoc CaseLoc = consumeToken(tok::kw_case);

  // Parse comma-separated enum elements.
  SmallVector<EnumElementDecl*, 4> Elements;
  
  SourceLoc CommaLoc;
  for (;;) {
    SyntaxParsingContext ElementContext(SyntaxContext,
                                        SyntaxKind::EnumCaseElement);
    Identifier Name;
    SourceLoc NameLoc;

    // Consume an extraneous '.' so we can recover the case name.
    SourceLoc DotLoc;
    consumeIf(tok::period_prefix, DotLoc);

    // Handle the likely case someone typed 'case X, case Y'.
    if (Tok.is(tok::kw_case) && CommaLoc.isValid()) {
      diagnose(Tok, diag::expected_identifier_after_case_comma);
      Status.setIsParseError();
      return Status;
    }

    if (Tok.is(tok::identifier)) {
      Status |= parseIdentifierDeclName(
          *this, Name, NameLoc, "enum 'case'", [](const Token &next) {
            return next.isAny(tok::l_paren, tok::kw_case, tok::colon,
                              tok::r_brace);
          });
      assert(Status.isSuccess());
      if (DotLoc.isValid())
        diagnose(DotLoc, diag::enum_case_dot_prefix)
          .fixItRemove(DotLoc);
    } else {
      NameLoc = CaseLoc;
      bool NameIsKeyword = Tok.isKeyword();
      SourceLoc TokLoc = Tok.getLoc();
      StringRef TokText = Tok.getText();

      // For recovery, see if the user typed something resembling a switch
      // "case" label.
      {
        BacktrackingScope backtrack(*this);
        llvm::SaveAndRestore<decltype(InVarOrLetPattern)>
        T(InVarOrLetPattern, Parser::IVOLP_InMatchingPattern);
        parseMatchingPattern(/*isExprBasic*/false);
        
        if (consumeIf(tok::colon)) {
          backtrack.cancelBacktrack();
          diagnose(CaseLoc, diag::case_outside_of_switch, "case");
          Status.setIsParseError();
          return Status;
        }
      }
      
      if (NameIsKeyword) {
        diagnose(TokLoc, diag::keyword_cant_be_identifier, TokText);
        diagnose(TokLoc, diag::backticks_to_escape)
          .fixItReplace(TokLoc, "`" + TokText.str() + "`");
        if (!Tok.isAtStartOfLine()) {
          Name = Context.getIdentifier(Tok.getText());
          NameLoc = consumeToken();
        }
      } else if (CommaLoc.isValid()) {
        diagnose(Tok, diag::expected_identifier_after_case_comma);
        Status.setIsParseError();
        return Status;
      } else {
        diagnose(CaseLoc, diag::expected_identifier_in_decl, "enum 'case'");
      }
    }

    // See if there's a following argument type.
    ParserResult<ParameterList> ArgParams;
    SmallVector<Identifier, 4> argumentNames;
    DefaultArgumentInfo DefaultArgs;
    if (Tok.isFollowingLParen()) {
      ArgParams = parseSingleParameterClause(ParameterContextKind::EnumElement,
                                             &argumentNames, &DefaultArgs);
      if (ArgParams.isNull() || ArgParams.hasCodeCompletion())
        return ParserStatus(ArgParams);
    }

    // See if there's a raw value expression.
    SourceLoc EqualsLoc;
    ParserResult<Expr> RawValueExpr;
    LiteralExpr *LiteralRawValueExpr = nullptr;
    if (Tok.is(tok::equal)) {
      SyntaxParsingContext InitContext(SyntaxContext,
                                       SyntaxKind::InitializerClause);

      EqualsLoc = consumeToken();
      {
        CodeCompletionCallbacks::InEnumElementRawValueRAII
            InEnumElementRawValue(CodeCompletion);
        if (!CurLocalContext) {
          // A local context is needed for parsing closures. We want to parse
          // them anyways for proper diagnosis.
          LocalContext tempContext{};
          CurLocalContext = &tempContext;
          RawValueExpr = parseExpr(diag::expected_expr_enum_case_raw_value);
          CurLocalContext = nullptr;
        } else {
          RawValueExpr = parseExpr(diag::expected_expr_enum_case_raw_value);
        }
      }
      if (RawValueExpr.hasCodeCompletion()) {
        Status.setHasCodeCompletion();
        return Status;
      }
      if (RawValueExpr.isNull()) {
        Status.setIsParseError();
        return Status;
      }
      // The raw value must be syntactically a simple literal.
      LiteralRawValueExpr = dyn_cast<LiteralExpr>(RawValueExpr.getPtrOrNull());
      if (!LiteralRawValueExpr
          || isa<InterpolatedStringLiteralExpr>(LiteralRawValueExpr)) {
        diagnose(RawValueExpr.getPtrOrNull()->getLoc(),
                 diag::nonliteral_enum_case_raw_value);
        LiteralRawValueExpr = nullptr;
      }
    }
    
    // For recovery, again make sure the user didn't try to spell a switch
    // case label:
    // 'case Identifier:' or
    // 'case Identifier where ...:'
    if (Tok.is(tok::colon) || Tok.is(tok::kw_where)) {
      diagnose(CaseLoc, diag::case_outside_of_switch, "case");
      skipUntilDeclRBrace();
      Status.setIsParseError();
      return Status;
    }
    
    
    // Create the element.
    DeclName FullName;
    if (ArgParams.isNull()) {
      FullName = Name;
    } else {
      FullName = DeclName(Context, Name, argumentNames);
    }
    auto *result = new (Context) EnumElementDecl(NameLoc, FullName,
                                                 ArgParams.getPtrOrNull(),
                                                 EqualsLoc,
                                                 LiteralRawValueExpr,
                                                 CurDeclContext);

    DefaultArgs.setFunctionContext(result, result->getParameterList());

    if (NameLoc == CaseLoc) {
      result->setImplicit(); // Parse error
    }

    result->getAttrs() = Attributes;
    Elements.push_back(result);
    
    // Continue through the comma-separated list.
    if (!Tok.is(tok::comma))
      break;
    CommaLoc = consumeToken(tok::comma);
  }
  SyntaxContext->collectNodesInPlace(SyntaxKind::EnumCaseElementList);
  
  if (!(Flags & PD_AllowEnumElement)) {
    diagnose(CaseLoc, diag::disallowed_enum_element);
    // Don't add the EnumElementDecls unless the current context
    // is allowed to have EnumElementDecls.
    Status.setIsParseError();
    return Status;
  }

  // Create and insert the EnumCaseDecl containing all the elements.
  auto TheCase = EnumCaseDecl::create(CaseLoc, Elements, CurDeclContext);
  Decls.push_back(TheCase);
  
  // Insert the element decls.
  std::copy(Elements.begin(), Elements.end(), std::back_inserter(Decls));
  return makeParserResult(Status, TheCase);
}

/// Parse a 'struct' declaration, returning true (and doing no token
/// skipping) on error.
///
/// \verbatim
///   decl-struct:
///      'struct' attribute-list identifier generic-params? inheritance?
///          where-clause? '{' decl-struct-body '}
///   decl-struct-body:
///      decl*
/// \endverbatim
ParserResult<StructDecl> Parser::parseDeclStruct(ParseDeclOptions Flags,
                                                 DeclAttributes &Attributes) {
  SourceLoc StructLoc = consumeToken(tok::kw_struct);
  
  Identifier StructName;
  SourceLoc StructNameLoc;
  ParserStatus Status;

  Status |= parseIdentifierDeclName(
      *this, StructName, StructNameLoc, "struct", [&](const Token &next) {
        return next.isAny(tok::colon, tok::l_brace) || startsWithLess(next);
      });
  if (Status.isError())
    return nullptr;

  DebuggerContextChange DCC (*this, StructName, DeclKind::Struct);
  
  // Parse the generic-params, if present.
  GenericParamList *GenericParams = nullptr;
  {
    Scope S(this, ScopeKind::Generics);
    auto Result = maybeParseGenericParams();
    GenericParams = Result.getPtrOrNull();
    if (Result.hasCodeCompletion())
      return makeParserCodeCompletionStatus();
  }

  StructDecl *SD = new (Context) StructDecl(StructLoc, StructName,
                                            StructNameLoc,
                                            { },
                                            GenericParams,
                                            CurDeclContext);
  setLocalDiscriminator(SD);
  SD->getAttrs() = Attributes;

  ContextChange CC(*this, SD);

  // Parse optional inheritance clause within the context of the struct.
  if (Tok.is(tok::colon)) {
    SmallVector<TypeLoc, 2> Inherited;
    Status |= parseInheritance(Inherited,
                               /*allowClassRequirement=*/false,
                               /*allowAnyObject=*/false);
    SD->setInherited(Context.AllocateCopy(Inherited));
  }

  diagnoseWhereClauseInGenericParamList(GenericParams);

  // Parse a 'where' clause if present, adding it to our GenericParamList.
  if (Tok.is(tok::kw_where)) {
    auto whereStatus = parseFreestandingGenericWhereClause(GenericParams);
    Status |= whereStatus;
    if (whereStatus.hasCodeCompletion() && !CodeCompletion) {
      // Trigger delayed parsing, no need to continue.
      return whereStatus;
    }
  }

  // Make the entities of the struct as a code block.
  SyntaxParsingContext BlockContext(SyntaxContext, SyntaxKind::MemberDeclBlock);
  SourceLoc LBLoc, RBLoc;
  SourceLoc PosBeforeLB = Tok.getLoc();
  if (parseToken(tok::l_brace, LBLoc, diag::expected_lbrace_struct)) {
    LBLoc = PreviousLoc;
    RBLoc = LBLoc;
    Status.setIsParseError();
  } else {
    // Parse the body.
    Scope S(this, ScopeKind::StructBody);

    if (parseMemberDeclList(LBLoc, RBLoc, PosBeforeLB,
                            diag::expected_rbrace_struct,
                            SD))
      Status.setIsParseError();
  }

  SD->setBraces({LBLoc, RBLoc});

  addToScope(SD);

  return DCC.fixupParserResult(Status, SD);
}

/// Parse a 'class' declaration, doing no token skipping on error.
///
/// \verbatim
///   decl-class:
///      'class' attribute-list identifier generic-params? inheritance?
///          where-clause? '{' decl-class-body '}
///   decl-class-body:
///      decl*
/// \endverbatim
ParserResult<ClassDecl> Parser::parseDeclClass(ParseDeclOptions Flags,
                                               DeclAttributes &Attributes) {
  SourceLoc ClassLoc = consumeToken(tok::kw_class);

  Identifier ClassName;
  SourceLoc ClassNameLoc;
  ParserStatus Status;

  Status |= parseIdentifierDeclName(
      *this, ClassName, ClassNameLoc, "class", [&](const Token &next) {
        return next.isAny(tok::colon, tok::l_brace) || startsWithLess(next);
      });
  if (Status.isError())
    return nullptr;

  DebuggerContextChange DCC (*this, ClassName, DeclKind::Class);
  
  // Parse the generic-params, if present.
  GenericParamList *GenericParams = nullptr;
  {
    Scope S(this, ScopeKind::Generics);
    auto Result = maybeParseGenericParams();
    GenericParams = Result.getPtrOrNull();
    if (Result.hasCodeCompletion())
      return makeParserCodeCompletionStatus();
  }

  // Create the class.
  ClassDecl *CD = new (Context) ClassDecl(ClassLoc, ClassName, ClassNameLoc,
                                          { }, GenericParams, CurDeclContext);
  setLocalDiscriminator(CD);
  CD->getAttrs() = Attributes;

  // Parsed classes never have missing vtable entries.
  CD->setHasMissingVTableEntries(false);

  ContextChange CC(*this, CD);

  // Parse optional inheritance clause within the context of the class.
  if (Tok.is(tok::colon)) {
    SmallVector<TypeLoc, 2> Inherited;
    Status |= parseInheritance(Inherited,
                               /*allowClassRequirement=*/false,
                               /*allowAnyObject=*/false);
    CD->setInherited(Context.AllocateCopy(Inherited));
  
  // Parse python style inheritance clause and replace parentheses with a colon
  } else if (Tok.is(tok::l_paren)) {
    bool isParenStyleInheritance = false;
    {
      BacktrackingScope backtrack(*this);
      consumeToken(tok::l_paren);
      isParenStyleInheritance = canParseType() &&
        Tok.isAny(tok::r_paren, tok::kw_where, tok::l_brace, tok::eof);
    }
    if(isParenStyleInheritance) {
      SourceLoc LParenLoc = consumeToken(tok::l_paren);
      auto TypeResult = parseType();
      if (TypeResult.isNull()) {
        Status.setIsParseError();
        return Status;
      }
      SourceLoc RParenLoc;
      consumeIf(tok::r_paren, RParenLoc);
      diagnose(LParenLoc, diag::expected_colon_class)
        .fixItReplace(LParenLoc, ": ")
        .fixItRemove(RParenLoc);
    }
  } 

  diagnoseWhereClauseInGenericParamList(GenericParams);

  // Parse a 'where' clause if present, adding it to our GenericParamList.
  if (Tok.is(tok::kw_where)) {
    auto whereStatus = parseFreestandingGenericWhereClause(GenericParams);
    Status |= whereStatus;
    if (whereStatus.hasCodeCompletion() && !CodeCompletion) {
      // Trigger delayed parsing, no need to continue.
      return whereStatus;
    }
  }

  SyntaxParsingContext BlockContext(SyntaxContext, SyntaxKind::MemberDeclBlock);
  SourceLoc LBLoc, RBLoc;
  auto PosBeforeLB = Tok.getLoc();
  if (parseToken(tok::l_brace, LBLoc, diag::expected_lbrace_class)) {
    LBLoc = PreviousLoc;
    RBLoc = LBLoc;
    Status.setIsParseError();
  } else {
    // Parse the body.
    Scope S(this, ScopeKind::ClassBody);

    if (parseMemberDeclList(LBLoc, RBLoc, PosBeforeLB,
                            diag::expected_rbrace_class,
                            CD))
      Status.setIsParseError();
  }

  CD->setBraces({LBLoc, RBLoc});

  addToScope(CD);

  return DCC.fixupParserResult(Status, CD);
}

/// Parse a 'protocol' declaration, doing no token skipping on error.
///
/// \verbatim
///   decl-protocol:
///      protocol-head '{' protocol-member* '}'
///
///   protocol-head:
///     'protocol' attribute-list identifier inheritance? 
///
///   protocol-member:
///      decl-func
///      decl-var-simple
///      decl-typealias
/// \endverbatim
ParserResult<ProtocolDecl> Parser::
parseDeclProtocol(ParseDeclOptions Flags, DeclAttributes &Attributes) {
  SourceLoc ProtocolLoc = consumeToken(tok::kw_protocol);
  
  SourceLoc NameLoc;
  Identifier ProtocolName;
  ParserStatus Status;

  Status |= parseIdentifierDeclName(
      *this, ProtocolName, NameLoc, "protocol",
      [&](const Token &next) { return next.isAny(tok::colon, tok::l_brace); });
  if (Status.isError())
    return nullptr;

  // Protocols don't support generic parameters, but people often want them and
  // we want to have good error recovery if they try them out.  Parse them and
  // produce a specific diagnostic if present.
  if (startsWithLess(Tok)) {
    diagnose(Tok, diag::generic_arguments_protocol);
    Scope S(this, ScopeKind::Generics);
    maybeParseGenericParams();
  }

  DebuggerContextChange DCC (*this);
  
  // Parse optional inheritance clause.
  SmallVector<TypeLoc, 4> InheritedProtocols;
  SourceLoc colonLoc;
  if (Tok.is(tok::colon)) {
    colonLoc = Tok.getLoc();
    Status |= parseInheritance(InheritedProtocols,
                               /*allowClassRequirement=*/true,
                               /*allowAnyObject=*/true);
  }

  TrailingWhereClause *TrailingWhere = nullptr;
  // Parse a 'where' clause if present.
  if (Tok.is(tok::kw_where)) {
    auto whereStatus = parseProtocolOrAssociatedTypeWhereClause(
        TrailingWhere, /*isProtocol=*/true);
    if (whereStatus.shouldStopParsing())
      return whereStatus;
  }

  ProtocolDecl *Proto = new (Context)
      ProtocolDecl(CurDeclContext, ProtocolLoc, NameLoc, ProtocolName,
                   Context.AllocateCopy(InheritedProtocols), TrailingWhere);
  // No need to setLocalDiscriminator: protocols can't appear in local contexts.

  Proto->getAttrs() = Attributes;

  ContextChange CC(*this, Proto);
  Scope ProtocolBodyScope(this, ScopeKind::ProtocolBody);

  // Parse the body.
  {
    SyntaxParsingContext BlockContext(SyntaxContext, SyntaxKind::MemberDeclBlock);
    SourceLoc LBraceLoc;
    SourceLoc RBraceLoc;
    SourceLoc PosBeforeLB = Tok.getLoc();
    if (parseToken(tok::l_brace, LBraceLoc, diag::expected_lbrace_protocol)) {
      LBraceLoc = PreviousLoc;
      RBraceLoc = LBraceLoc;
      Status.setIsParseError();
    } else {
      // Parse the members.
      if (parseMemberDeclList(LBraceLoc, RBraceLoc, PosBeforeLB,
                              diag::expected_rbrace_protocol,
                              Proto))
        Status.setIsParseError();
    }

    // Install the protocol elements.
    Proto->setBraces({LBraceLoc, RBraceLoc});
  }
  
  return DCC.fixupParserResult(Status, Proto);
}

/// Parse a 'subscript' declaration.
///
/// \verbatim
///   decl-subscript:
///     subscript-head get-set
///   subscript-head
///     attribute-list? 'subscript' parameter-clause '->' type
/// \endverbatim
ParserResult<SubscriptDecl>
Parser::parseDeclSubscript(SourceLoc StaticLoc,
                           StaticSpellingKind StaticSpelling,
                           ParseDeclOptions Flags,
                           DeclAttributes &Attributes,
                           SmallVectorImpl<Decl *> &Decls) {
  assert(StaticLoc.isInvalid() || StaticSpelling != StaticSpellingKind::None);
  
  if (StaticLoc.isValid()) {
    if (Flags.contains(PD_InStruct) || Flags.contains(PD_InEnum) ||
               Flags.contains(PD_InProtocol)) {
      if (StaticSpelling == StaticSpellingKind::KeywordClass) {
        diagnose(Tok, diag::class_subscript_not_in_class,
                 Flags.contains(PD_InProtocol))
        .fixItReplace(StaticLoc, "static");
        
        StaticSpelling = StaticSpellingKind::KeywordStatic;
      }
    }
  }
  
  ParserStatus Status;
  SourceLoc SubscriptLoc = consumeToken(tok::kw_subscript);

  // Diagnose 'subscript' with name.
  if (Tok.is(tok::identifier) &&
      (peekToken().is(tok::l_paren) || startsWithLess(peekToken()))) {
    diagnose(Tok, diag::subscript_has_name)
      .fixItRemove(Tok.getLoc());
    consumeToken(tok::identifier);
  }

  // Parse the generic-params, if present.
  Optional<Scope> GenericsScope;
  GenericsScope.emplace(this, ScopeKind::Generics);
  GenericParamList *GenericParams;

  auto Result = maybeParseGenericParams();
  GenericParams = Result.getPtrOrNull();
  if (Result.hasCodeCompletion()) {
    Status.setHasCodeCompletion();
    if (!CodeCompletion)
      return Status;
  }

  // Parse the parameter list.
  DefaultArgumentInfo DefaultArgs;
  SmallVector<Identifier, 4> argumentNames;
  ParserResult<ParameterList> Indices
    = parseSingleParameterClause(ParameterContextKind::Subscript,
                                 &argumentNames, &DefaultArgs);
  Status |= Indices;
  if (Status.hasCodeCompletion() && !CodeCompletion)
    return Status;
  
  SourceLoc ArrowLoc;
  ParserResult<TypeRepr> ElementTy;
  {
    SyntaxParsingContext ReturnCtxt(SyntaxContext, SyntaxKind::ReturnClause);

    // '->'
    if (!consumeIf(tok::arrow, ArrowLoc)) {
      if (!Indices.isParseError())
        diagnose(Tok, diag::expected_arrow_subscript);
      Status.setIsParseError();
    }

    if (!ArrowLoc.isValid() &&
        (Indices.isNull() || Indices.get()->size() == 0)) {
      // This doesn't look much like a subscript, so let regular recovery take
      // care of it.
      return Status;
    }

    // type
    ElementTy = parseDeclResultType(diag::expected_type_subscript);
    Status |= ElementTy;
    if (Status.hasCodeCompletion() && !CodeCompletion)
      return Status;

    if (ElementTy.isNull()) {
      // Always set an element type.
      ElementTy = makeParserResult(ElementTy, new (Context) ErrorTypeRepr());
    }
  }

  diagnoseWhereClauseInGenericParamList(GenericParams);

  // Build an AST for the subscript declaration.
  DeclName name = DeclName(Context, DeclBaseName::createSubscript(),
                           argumentNames);
  auto *Subscript = new (Context) SubscriptDecl(name,
                                                StaticLoc, StaticSpelling,
                                                SubscriptLoc, Indices.get(),
                                                ArrowLoc, ElementTy.get(),
                                                CurDeclContext,
                                                GenericParams);
  Subscript->getAttrs() = Attributes;
  
  // Let the source file track the opaque return type mapping, if any.
  if (ElementTy.get() && isa<OpaqueReturnTypeRepr>(ElementTy.get()) &&
      !InInactiveClauseEnvironment) {
    if (auto sf = CurDeclContext->getParentSourceFile()) {
      sf->addUnvalidatedDeclWithOpaqueResultType(Subscript);
    }
  }

  DefaultArgs.setFunctionContext(Subscript, Subscript->getIndices());

  // Parse a 'where' clause if present, adding it to our GenericParamList.
  if (Tok.is(tok::kw_where)) {
    ContextChange CC(*this, Subscript);

    Status |= parseFreestandingGenericWhereClause(GenericParams);
    if (Status.hasCodeCompletion() && !CodeCompletion) {
      // Trigger delayed parsing, no need to continue.
      return Status;
    }
  }

  // Pass the function signature to code completion.
  if (Status.hasCodeCompletion()) {
    assert(CodeCompletion && "must be code completion second pass");
    CodeCompletion->setParsedDecl(Subscript);
  }

  Decls.push_back(Subscript);

  // '{'
  // Parse getter and setter.
  ParsedAccessors accessors;
  if (Tok.isNot(tok::l_brace)) {
    // Subscript declarations must always have at least a getter, so they need
    // to be followed by a {.
    if (!Status.isError()) {
      if (Flags.contains(PD_InProtocol)) {
        diagnose(Tok, diag::expected_lbrace_subscript_protocol)
            .fixItInsertAfter(ElementTy.get()->getEndLoc(), " { get <#set#> }");
      } else {
        diagnose(Tok, diag::expected_lbrace_subscript);
      }
      Status.setIsParseError();
    }
  } else if (!Status.hasCodeCompletion()) {
    Status |= parseGetSet(Flags, GenericParams, Indices.get(),
                          accessors, Subscript, StaticLoc);
  }

  // Now that it's been parsed, set the end location.
  Subscript->setEndLoc(PreviousLoc);

  bool Invalid = false;
  // Reject 'subscript' functions outside of type decls
  if (!(Flags & PD_HasContainerType)) {
    diagnose(SubscriptLoc, diag::subscript_decl_wrong_scope);
    Invalid = true;
  }

  accessors.record(*this, Subscript, (Invalid || !Status.isSuccess()));

  // No need to setLocalDiscriminator because subscripts cannot
  // validly appear outside of type decls.
  return makeParserResult(Status, Subscript);
}

ParserResult<ConstructorDecl>
Parser::parseDeclInit(ParseDeclOptions Flags, DeclAttributes &Attributes) {
  assert(Tok.is(tok::kw_init));
  ParserStatus Status;
  SourceLoc ConstructorLoc = consumeToken();
  bool Failable = false, IUO = false;
  SourceLoc FailabilityLoc;

  const bool ConstructorsNotAllowed = !(Flags & PD_HasContainerType);

  // Reject constructors outside of types.
  if (ConstructorsNotAllowed) {
    diagnose(Tok, diag::initializer_decl_wrong_scope);
  }

  // Parse the '!' or '?' for a failable initializer.
  if (Tok.isAny(tok::exclaim_postfix, tok::sil_exclamation) ||
      (Tok.isAnyOperator() && Tok.getText() == "!")) {
    Failable = true;
    IUO = true;
    FailabilityLoc = consumeToken();
  } else if (Tok.isAny(tok::question_postfix, tok::question_infix)) {
    Failable = true;
    FailabilityLoc = consumeToken();
  }

  // Reject named 'init'. e.g. 'init withString(string: str)'.
  if (Tok.is(tok::identifier) &&
      (peekToken().is(tok::l_paren) || startsWithLess(peekToken()))) {
    diagnose(Tok, diag::initializer_has_name)
      .fixItRemove(Tok.getLoc());
    consumeToken(tok::identifier);
  }

  // Parse the generic-params, if present.
  Scope S(this, ScopeKind::Generics);
  auto GPResult = maybeParseGenericParams();
  GenericParamList *GenericParams = GPResult.getPtrOrNull();
  if (GPResult.hasCodeCompletion()) {
    Status.setHasCodeCompletion();
    if (!CodeCompletion)
      return Status;
  }

  // Parse the parameters.
  DefaultArgumentInfo DefaultArgs;
  llvm::SmallVector<Identifier, 4> namePieces;
  ParserResult<ParameterList> Params
    = parseSingleParameterClause(ParameterContextKind::Initializer,
                                 &namePieces, &DefaultArgs);
  Status |= Params;
  if (Status.hasCodeCompletion() && !CodeCompletion) {
    // Trigger delayed parsing, no need to continue.
    return Status;
  }

  // Protocol initializer arguments may not have default values.
  if (Flags.contains(PD_InProtocol) && DefaultArgs.HasDefaultArgument) {
    diagnose(ConstructorLoc, diag::protocol_init_argument_init);
    return nullptr;
  }

  // Parse 'throws' or 'rethrows'.
  SourceLoc throwsLoc;
  if (consumeIf(tok::kw_throws, throwsLoc)) {
    // okay
  } else if (consumeIf(tok::kw_rethrows, throwsLoc)) {
    Attributes.add(new (Context) RethrowsAttr(throwsLoc));
  }

  diagnoseWhereClauseInGenericParamList(GenericParams);

  DeclName FullName(Context, DeclBaseName::createConstructor(), namePieces);
  auto *CD = new (Context) ConstructorDecl(FullName, ConstructorLoc,
                                           Failable, FailabilityLoc,
                                           throwsLoc.isValid(), throwsLoc,
                                           Params.get(), GenericParams,
                                           CurDeclContext);
  CD->setImplicitlyUnwrappedOptional(IUO);
  CD->getAttrs() = Attributes;

  // Parse a 'where' clause if present, adding it to our GenericParamList.
  if (Tok.is(tok::kw_where)) {
    ContextChange(*this, CD);

    Status |= parseFreestandingGenericWhereClause(GenericParams);
    if (Status.hasCodeCompletion() && !CodeCompletion) {
      // Trigger delayed parsing, no need to continue.
      return Status;
    }
  }

  // No need to setLocalDiscriminator.

  DefaultArgs.setFunctionContext(CD, CD->getParameters());

  // Pass the function signature to code completion.
  if (Status.hasCodeCompletion()) {
    assert(CodeCompletion && "must be code completion second pass");
    CodeCompletion->setParsedDecl(CD);
  }

  if (ConstructorsNotAllowed || Params.isParseError()) {
    // Tell the type checker not to touch this constructor.
    CD->setInvalid();
  }

  if (Flags.contains(PD_InProtocol)) {
    if (Tok.is(tok::l_brace)) {
      diagnose(Tok, diag::protocol_init_with_body);
      skipSingle();
    }
  } else if(!Status.hasCodeCompletion()) {
    parseAbstractFunctionBody(CD);
  }

  return makeParserResult(Status, CD);
}

ParserResult<DestructorDecl> Parser::
parseDeclDeinit(ParseDeclOptions Flags, DeclAttributes &Attributes) {
  SourceLoc DestructorLoc = consumeToken(tok::kw_deinit);

  // Parse extraneous parentheses and remove them with a fixit.
  auto skipParameterListIfPresent = [this] {
    SourceLoc LParenLoc;
    if (!consumeIf(tok::l_paren, LParenLoc))
      return;
    SourceLoc RParenLoc;
    skipUntil(tok::r_paren);

    if (Tok.is(tok::r_paren)) {
      SourceLoc RParenLoc = consumeToken();
      diagnose(LParenLoc, diag::destructor_params)
        .fixItRemove(SourceRange(LParenLoc, RParenLoc));
    } else {
      diagnose(Tok, diag::opened_destructor_expected_rparen);
      diagnose(LParenLoc, diag::opening_paren);
    }
  };

  // '{'
  if (!Tok.is(tok::l_brace)) {
    switch (SF.Kind) {
    case SourceFileKind::Interface:
    case SourceFileKind::SIL:
      // It's okay to have no body for SIL code or module interfaces.
      break;
    case SourceFileKind::Library:
    case SourceFileKind::Main:
    case SourceFileKind::REPL:
      if (Tok.is(tok::identifier)) {
        diagnose(Tok, diag::destructor_has_name).fixItRemove(Tok.getLoc());
        consumeToken();
      }
      skipParameterListIfPresent();
      if (Tok.is(tok::l_brace))
        break;

      diagnose(Tok, diag::expected_lbrace_destructor);
      return nullptr;
    }
  }

  auto *DD = new (Context) DestructorDecl(DestructorLoc, CurDeclContext);
  parseAbstractFunctionBody(DD);

  DD->getAttrs() = Attributes;

  // Reject 'destructor' functions outside of classes
  if (!(Flags & PD_AllowDestructor)) {
    diagnose(DestructorLoc, diag::destructor_decl_outside_class);

    // Tell the type checker not to touch this destructor.
    DD->setInvalid();
  }

  return makeParserResult(DD);
}

ParserResult<OperatorDecl> 
Parser::parseDeclOperator(ParseDeclOptions Flags, DeclAttributes &Attributes) {
  SourceLoc OperatorLoc = consumeToken(tok::kw_operator);
  bool AllowTopLevel = Flags.contains(PD_AllowTopLevel);

  if (!Tok.isAnyOperator() && !Tok.is(tok::exclaim_postfix)) {
    // A common error is to try to define an operator with something in the
    // unicode plane considered to be an operator, or to try to define an
    // operator like "not".  Diagnose this specifically.
    if (Tok.is(tok::identifier))
      diagnose(Tok, diag::identifier_when_expecting_operator,
               Context.getIdentifier(Tok.getText()));
    else
      diagnose(Tok, diag::expected_operator_name_after_operator);

    // To improve recovery, check to see if we have a { right after this token.
    // If so, swallow until the end } to avoid tripping over the body of the
    // malformed operator decl.
    if (peekToken().is(tok::l_brace)) {
      consumeToken();
      skipSingle();
    }

    return nullptr;
  }

  DebuggerContextChange DCC (*this);

  Identifier Name = Context.getIdentifier(Tok.getText());
  SourceLoc NameLoc = consumeToken();

  if (Attributes.hasAttribute<PostfixAttr>()) {
    if (!Name.empty() && (Name.get()[0] == '?' || Name.get()[0] == '!'))
      diagnose(NameLoc, diag::expected_operator_name_after_operator);      
  }

  auto Result = parseDeclOperatorImpl(OperatorLoc, Name, NameLoc, Attributes);

  if (!DCC.movedToTopLevel() && !AllowTopLevel) {
    diagnose(OperatorLoc, diag::operator_decl_inner_scope);
    return nullptr;
  }

  return DCC.fixupParserResult(Result);
}

ParserResult<OperatorDecl>
Parser::parseDeclOperatorImpl(SourceLoc OperatorLoc, Identifier Name,
                              SourceLoc NameLoc, DeclAttributes &Attributes) {
  bool isPrefix = Attributes.hasAttribute<PrefixAttr>();
  bool isInfix = Attributes.hasAttribute<InfixAttr>();
  bool isPostfix = Attributes.hasAttribute<PostfixAttr>();

  // Parse (or diagnose) a specified precedence group and/or
  // designated protocol. These both look like identifiers, so we
  // parse them both as identifiers here and sort it out in type
  // checking.
  SourceLoc colonLoc;
  SmallVector<Identifier, 4> identifiers;
  SmallVector<SourceLoc, 4> identifierLocs;
  if (Tok.is(tok::colon)) {
    SyntaxParsingContext GroupCtxt(SyntaxContext,
                                   SyntaxKind::OperatorPrecedenceAndTypes);
    colonLoc = consumeToken();
    if (Tok.is(tok::code_complete)) {
      if (CodeCompletion && !isPrefix && !isPostfix) {
        CodeCompletion->completeInPrecedenceGroup(
          SyntaxKind::PrecedenceGroupRelation);
      }
      consumeToken();

      return makeParserCodeCompletionResult<OperatorDecl>();
    }

    if (Context.TypeCheckerOpts.EnableOperatorDesignatedTypes) {
      if (Tok.is(tok::identifier)) {
        SyntaxParsingContext GroupCtxt(SyntaxContext,
                                       SyntaxKind::IdentifierList);

        Identifier name;
        identifierLocs.push_back(consumeIdentifier(&name));
        identifiers.push_back(name);

        while (Tok.is(tok::comma)) {
          auto comma = consumeToken();

          if (Tok.is(tok::identifier)) {
            Identifier name;
            identifierLocs.push_back(consumeIdentifier(&name));
            identifiers.push_back(name);
          } else {
            if (Tok.isNot(tok::eof)) {
              auto otherTokLoc = consumeToken();
              diagnose(otherTokLoc, diag::operator_decl_expected_type);
            } else {
              diagnose(comma, diag::operator_decl_trailing_comma);
            }
          }
        }
      }
    } else if (Tok.is(tok::identifier)) {
      SyntaxParsingContext GroupCtxt(SyntaxContext,
                                     SyntaxKind::IdentifierList);

      identifiers.push_back(Context.getIdentifier(Tok.getText()));
      identifierLocs.push_back(consumeToken(tok::identifier));

      if (isPrefix || isPostfix) {
        diagnose(colonLoc, diag::precedencegroup_not_infix)
            .fixItRemove({colonLoc, identifierLocs.back()});
      }
      // Nothing to complete here, simply consume the token.
      if (Tok.is(tok::code_complete))
        consumeToken();
    }
  }

  // Diagnose deprecated operator body syntax `operator + { ... }`.
  SourceLoc lBraceLoc;
  if (consumeIf(tok::l_brace, lBraceLoc)) {
    if (isInfix && !Tok.is(tok::r_brace)) {
      diagnose(lBraceLoc, diag::deprecated_operator_body_use_group);
    } else {
      auto Diag = diagnose(lBraceLoc, diag::deprecated_operator_body);
      if (Tok.is(tok::r_brace)) {
        SourceLoc lastGoodLoc =
            !identifierLocs.empty() ? identifierLocs.back() : SourceLoc();
        if (lastGoodLoc.isInvalid())
          lastGoodLoc = NameLoc;
        SourceLoc lastGoodLocEnd = Lexer::getLocForEndOfToken(SourceMgr,
                                                              lastGoodLoc);
        SourceLoc rBraceEnd = Lexer::getLocForEndOfToken(SourceMgr, Tok.getLoc());
        Diag.fixItRemoveChars(lastGoodLocEnd, rBraceEnd);
      }
    }

    skipUntilDeclRBrace();
    (void) consumeIf(tok::r_brace);
  }

  OperatorDecl *res;
  if (Attributes.hasAttribute<PrefixAttr>())
    res = new (Context)
        PrefixOperatorDecl(CurDeclContext, OperatorLoc, Name, NameLoc,
                           Context.AllocateCopy(identifiers),
                           Context.AllocateCopy(identifierLocs));
  else if (Attributes.hasAttribute<PostfixAttr>())
    res = new (Context)
        PostfixOperatorDecl(CurDeclContext, OperatorLoc, Name, NameLoc,
                            Context.AllocateCopy(identifiers),
                            Context.AllocateCopy(identifierLocs));
  else
    res = new (Context)
        InfixOperatorDecl(CurDeclContext, OperatorLoc, Name, NameLoc, colonLoc,
                          Context.AllocateCopy(identifiers),
                          Context.AllocateCopy(identifierLocs));

  diagnoseOperatorFixityAttributes(*this, Attributes, res);

  res->getAttrs() = Attributes;
  return makeParserResult(res);
}

ParserResult<PrecedenceGroupDecl>
Parser::parseDeclPrecedenceGroup(ParseDeclOptions flags,
                                 DeclAttributes &attributes) {
  SourceLoc precedenceGroupLoc = consumeToken(tok::kw_precedencegroup);
  DebuggerContextChange DCC (*this);

  if (!CodeCompletion && !DCC.movedToTopLevel() && !(flags & PD_AllowTopLevel))
  {
    diagnose(precedenceGroupLoc, diag::decl_inner_scope);
    return nullptr;
  }

  Identifier name;
  SourceLoc nameLoc;
  if (parseIdentifier(name, nameLoc, diag::expected_precedencegroup_name)) {
    // If the identifier is missing or a keyword or something, try to
    // skip the entire body.
    if (!Tok.isAtStartOfLine() && Tok.isNot(tok::eof) &&
         peekToken().is(tok::l_brace))
      consumeToken();
    if (Tok.is(tok::l_brace)) {
      consumeToken(tok::l_brace);
      skipUntilDeclRBrace();
      (void) consumeIf(tok::r_brace);
    }
    return nullptr;
  }

  SourceLoc lbraceLoc, rbraceLoc;
  SourceLoc associativityKeywordLoc, associativityValueLoc;
  SourceLoc assignmentKeywordLoc, assignmentValueLoc;
  SourceLoc higherThanKeywordLoc, lowerThanKeywordLoc;
  SmallVector<PrecedenceGroupDecl::Relation, 4> higherThan, lowerThan;
  Associativity associativity = Associativity::None;
  bool assignment = false;
  bool invalid = false;
  bool hasCodeCompletion = false;

  // Helper functions.
  auto create = [&] {
    auto result = PrecedenceGroupDecl::create(CurDeclContext,
                                              precedenceGroupLoc,
                                              nameLoc, name, lbraceLoc,
                                              associativityKeywordLoc,
                                              associativityValueLoc,
                                              associativity,
                                              assignmentKeywordLoc,
                                              assignmentValueLoc,
                                              assignment,
                                              higherThanKeywordLoc, higherThan,
                                              lowerThanKeywordLoc, lowerThan,
                                              rbraceLoc);
    result->getAttrs() = attributes;
    return result;
  };
  auto createInvalid = [&](bool hasCodeCompletion) {
    // Use the last consumed token location as the rbrace to satisfy
    // the AST invariant about a decl's source range including all of
    // its components.
    if (!rbraceLoc.isValid()) rbraceLoc = PreviousLoc;

    auto result = create();
    result->setInvalid();
    if (hasCodeCompletion)
      return makeParserCodeCompletionResult(result);
    return makeParserErrorResult(result);
  };

  // Expect the body to start here.
  if (!consumeIf(tok::l_brace, lbraceLoc)) {
    diagnose(Tok, diag::expected_precedencegroup_lbrace);
    return createInvalid(/*hasCodeCompletion*/false);
  }
  // Empty body.
  if (Tok.is(tok::r_brace)) {
    // Create empty attribute list.
    SyntaxParsingContext(SyntaxContext,
                         SyntaxKind::PrecedenceGroupAttributeList);
    rbraceLoc = consumeToken(tok::r_brace);
    return makeParserResult(create());
  }

  auto abortBody = [&](bool hasCodeCompletion = false) {
    skipUntilDeclRBrace();
    (void) consumeIf(tok::r_brace, rbraceLoc);
    return createInvalid(hasCodeCompletion);
  };

  auto parseAttributePrefix = [&](SourceLoc &attrKeywordLoc) {
    auto attrName = Tok.getText(); 
    if (attrKeywordLoc.isValid()) {
      diagnose(Tok, diag::precedencegroup_attribute_redeclared, attrName);
      // We want to continue parsing after this.
      invalid = true;
    }
    attrKeywordLoc = consumeToken(tok::identifier);
    if (!consumeIf(tok::colon)) {
      diagnose(Tok, diag::expected_precedencegroup_attribute_colon, attrName);
      // Try to recover by allowing the colon to be missing.
    }
  };

  auto checkCodeCompletion = [&](SyntaxKind SK) -> bool {
    if (Tok.is(tok::code_complete)) {
      if (CodeCompletion)
        CodeCompletion->completeInPrecedenceGroup(SK);
      consumeToken();
      return true;
    }
    return false;
  };

  // Skips the CC token if it comes without spacing.
  auto skipUnspacedCodeCompleteToken = [&]() -> bool {
    if (Tok.is(tok::code_complete) && getEndOfPreviousLoc() == Tok.getLoc()) {
       consumeToken();
      return true;
    }
    return false;
  };

  // Parse the attributes in the body.
  while (Tok.isNot(tok::r_brace)) {
    if (checkCodeCompletion(SyntaxKind::PrecedenceGroupAttributeList)) {
      hasCodeCompletion = true;
      continue;
    } else if (Tok.isNot(tok::identifier)) {
      diagnose(Tok, diag::expected_precedencegroup_attribute);
      return abortBody();
    }
    auto attrName = Tok.getText();

    if (attrName == "associativity") {
      SyntaxParsingContext AttrCtxt(SyntaxContext,
                                    SyntaxKind::PrecedenceGroupAssociativity);
      // "associativity" is considered as a contextual keyword.
      TokReceiver->registerTokenKindChange(Tok.getLoc(),
                                           tok::contextual_keyword);
      parseAttributePrefix(associativityKeywordLoc);

      if (checkCodeCompletion(SyntaxKind::PrecedenceGroupAssociativity))
        return abortBody(/*hasCodeCompletion*/true);

      if (Tok.isNot(tok::identifier)) {
        diagnose(Tok, diag::expected_precedencegroup_associativity);
        return abortBody();
      }

      auto parsedAssociativity
        = llvm::StringSwitch<Optional<Associativity>>(Tok.getText())
          .Case("none", Associativity::None)
          .Case("left", Associativity::Left)
          .Case("right", Associativity::Right)
          .Default(None);

      if (!parsedAssociativity) {
        diagnose(Tok, diag::expected_precedencegroup_associativity);
        parsedAssociativity = Associativity::None;
        invalid = true;
      } else {
        // "left", "right" or "none" are considered contextual keywords.
        TokReceiver->registerTokenKindChange(Tok.getLoc(),
                                             tok::contextual_keyword);
      }
      associativity = *parsedAssociativity;
      associativityValueLoc = consumeToken();

      if (skipUnspacedCodeCompleteToken())
        return abortBody(/*hasCodeCompletion*/true);
      continue;
    }
    
    if (attrName == "assignment") {
      SyntaxParsingContext AttrCtxt(SyntaxContext,
                                    SyntaxKind::PrecedenceGroupAssignment);
      parseAttributePrefix(assignmentKeywordLoc);

      // "assignment" is considered as a contextual keyword.
      TokReceiver->registerTokenKindChange(assignmentKeywordLoc,
                                           tok::contextual_keyword);
      if (checkCodeCompletion(SyntaxKind::PrecedenceGroupAssignment))
        return abortBody(/*hasCodeCompletion*/true);

      if (consumeIf(tok::kw_true, assignmentValueLoc)) {
        assignment = true;
      } else if (consumeIf(tok::kw_false, assignmentValueLoc)) {
        assignment = false;
      } else {
        diagnose(Tok, diag::expected_precedencegroup_assignment);
        return abortBody();
      }
      if (skipUnspacedCodeCompleteToken())
        return abortBody(/*hasCodeCompletion*/true);
      continue;
    }

    bool isLowerThan = false;
    if (attrName == "higherThan" ||
        (isLowerThan = (attrName == "lowerThan"))) {
      SyntaxParsingContext AttrCtxt(SyntaxContext,
                                    SyntaxKind::PrecedenceGroupRelation);
      // "lowerThan" and "higherThan" are contextual keywords.
      TokReceiver->registerTokenKindChange(Tok.getLoc(),
                                           tok::contextual_keyword);
      parseAttributePrefix(isLowerThan ? lowerThanKeywordLoc
                                       : higherThanKeywordLoc);
      auto &relations = (isLowerThan ? lowerThan : higherThan);

      do {
        SyntaxParsingContext NameCtxt(SyntaxContext,
                                      SyntaxKind::PrecedenceGroupNameElement);
        if (checkCodeCompletion(SyntaxKind::PrecedenceGroupRelation)) {
          return abortBody(/*hasCodeCompletion*/true);
        }

        if (Tok.isNot(tok::identifier)) {
          diagnose(Tok, diag::expected_precedencegroup_relation, attrName);
          return abortBody();
        }
        Identifier name;
        SourceLoc nameLoc = consumeIdentifier(&name);
        relations.push_back({nameLoc, name, nullptr});

        if (skipUnspacedCodeCompleteToken())
          return abortBody(/*hasCodeCompletion*/true);
        if (!consumeIf(tok::comma))
          break;
      } while (true);
      SyntaxContext->collectNodesInPlace(SyntaxKind::PrecedenceGroupNameList);
      continue;
    }

    diagnose(Tok, diag::unknown_precedencegroup_attribute, attrName);
    return abortBody();
  }
  SyntaxContext->collectNodesInPlace(SyntaxKind::PrecedenceGroupAttributeList);
  rbraceLoc = consumeToken(tok::r_brace);

  auto result = create();
  if (invalid) result->setInvalid();
  if (hasCodeCompletion)
    return makeParserCodeCompletionResult(result);
  return makeParserResult(result);
}<|MERGE_RESOLUTION|>--- conflicted
+++ resolved
@@ -1133,13 +1133,11 @@
   if (parseBaseTypeForQualifiedDeclName(P, baseType))
     return true;
   // Parse final declaration name.
-  // Note: Use `afterDot = true` and `allowDeinitAndSubscript = true` to enable
-  // initializer and subscript lookup.
-  original.Name =
-      P.parseUnqualifiedDeclName(/*afterDot*/ true, original.Loc,
-                                 nameParseError, /*allowOperators*/ true,
-                                 /*allowZeroArgCompoundNames*/ true,
-                                 /*allowDeinitAndSubscript*/ true);
+  original.Name = P.parseDeclNameRef(
+      original.Loc, nameParseError,
+      Parser::DeclNameFlag::AllowZeroArgCompoundNames |
+      Parser::DeclNameFlag::AllowKeywordsUsingSpecialNames |
+      Parser::DeclNameFlag::AllowOperators);
   // The base type is optional, but the final unqualified declaration name is
   // not. If name could not be parsed, return true for error.
   return !original.Name;
@@ -1189,24 +1187,11 @@
       return makeParserError();
     }
     {
-<<<<<<< HEAD
       // Parse the optionally qualified function name.
       if (parseQualifiedDeclName(
               *this, diag::autodiff_attr_expected_original_decl_name,
               baseType, original))
         return makeParserError();
-=======
-      // Parse the name of the function.
-      SyntaxParsingContext FuncDeclNameContext(SyntaxContext,
-                                               SyntaxKind::FunctionDeclName);
-      // NOTE: Use `afterDot = true` and `allowDeinitAndSubscript = true` to
-      // enable, e.g. `@derivative(of: init)` and `@derivative(of: subscript)`.
-      original.Name = parseDeclNameRef(original.Loc,
-          diag::attr_derivative_expected_original_name,
-          DeclNameFlag::AllowZeroArgCompoundNames |
-          DeclNameFlag::AllowKeywordsUsingSpecialNames |
-          DeclNameFlag::AllowOperators);
->>>>>>> fdb19264
     }
     if (consumeIfTrailingComma())
       return makeParserError();
