--- conflicted
+++ resolved
@@ -924,25 +924,6 @@
   return nullptr;
 }
 
-<<<<<<< HEAD
-StringRef TypeBase::getInferredDefaultArgString() {
-  if (auto structDecl = getStructOrBoundGenericStruct()) {
-    if (structDecl->getClangDecl()) {
-      for (auto attr : structDecl->getAttrs()) {
-        if (auto synthesizedProto = dyn_cast<SynthesizedProtocolAttr>(attr)) {
-          if (synthesizedProto->getProtocolKind()
-              == KnownProtocolKind::OptionSet)
-            return "[]";
-        }
-      }
-    }
-  }
-
-  return "nil";
-}
-
-=======
->>>>>>> 7775b9c2
 /// \brief Collect the protocols in the existential type T into the given
 /// vector.
 static void addProtocols(Type T, SmallVectorImpl<ProtocolDecl *> &Protocols) {
