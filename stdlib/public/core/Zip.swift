--- conflicted
+++ resolved
@@ -26,15 +26,9 @@
   /// The type of element returned by `next()`.
   public typealias Element = (Iterator1.Element, Iterator2.Element)
 
-<<<<<<< HEAD
   /// Construct around a pair of underlying iterators.
   public init(_ iterator1: Iterator1, _ iterator2: Iterator2) {
-    _baseStreams = (iterator1, iterator2)
-=======
-  /// Construct around a pair of underlying generators.
-  public init(_ generator1: Generator1, _ generator2: Generator2) {
-    (_baseStream1, _baseStream2) = (generator1, generator2)
->>>>>>> 64cbec38
+    (_baseStream1, _baseStream2) = (iterator1, iterator2)
   }
 
   /// Advance to the next element and return it, or `nil` if no next
@@ -62,12 +56,8 @@
     return (element1, element2)
   }
 
-<<<<<<< HEAD
-  internal var _baseStreams: (Iterator1, Iterator2)
-=======
-  internal var _baseStream1: Generator1
-  internal var _baseStream2: Generator2
->>>>>>> 64cbec38
+  internal var _baseStream1: Iterator1
+  internal var _baseStream2: Iterator2
   internal var _reachedEnd: Bool = false
 }
 
@@ -93,17 +83,10 @@
   /// Return an *iterator* over the elements of this *sequence*.
   ///
   /// - Complexity: O(1).
-<<<<<<< HEAD
   public func iterator() -> Iterator {
     return Iterator(
-      _sequences.0.iterator(),
-      _sequences.1.iterator())
-=======
-  public func generate() -> Generator {
-    return Generator(
-      _sequence1.generate(),
-      _sequence2.generate())
->>>>>>> 64cbec38
+      _sequence1.iterator(),
+      _sequence2.iterator())
   }
 
   internal let _sequence1: Sequence1
