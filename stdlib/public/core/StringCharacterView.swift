//===--- StringCharacterView.swift - String's Collection of Characters ----===//
//
// This source file is part of the Swift.org open source project
//
// Copyright (c) 2014 - 2016 Apple Inc. and the Swift project authors
// Licensed under Apache License v2.0 with Runtime Library Exception
//
// See http://swift.org/LICENSE.txt for license information
// See http://swift.org/CONTRIBUTORS.txt for the list of Swift project authors
//
//===----------------------------------------------------------------------===//
//
//  String is-not-a Sequence or Collection, but it exposes a
//  collection of characters.
//
//===----------------------------------------------------------------------===//

extension String {
  /// A `String`'s collection of `Character`s ([extended grapheme
  /// clusters](http://www.unicode.org/glossary/#extended_grapheme_cluster))
  /// elements.
  public struct CharacterView {
    internal var _core: _StringCore

    /// Create a view of the `Character`s in `text`.
    public init(_ text: String) {
      self._core = text._core
    }
    
    public // @testable
    init(_ _core: _StringCore) {
      self._core = _core
    }
  }

  /// A collection of `Characters` representing the `String`'s
  /// [extended grapheme
  /// clusters](http://www.unicode.org/glossary/#extended_grapheme_cluster).
  public var characters: CharacterView {
    get {
      return CharacterView(self)
    }
    set {
      self = String(newValue)
    }
  }

  /// Efficiently mutate `self` by applying `body` to its `characters`.
  ///
  /// - Warning: Do not rely on anything about `self` (the `String`
  ///   that is the target of this method) during the execution of
  ///   `body`: it may not appear to have its correct value.  Instead,
  ///   use only the `String.CharacterView` argument to `body`.
  public mutating func withMutableCharacters<R>(body: (inout CharacterView) -> R) -> R {
    // Naively mutating self.characters forces multiple references to
    // exist at the point of mutation. Instead, temporarily move the
    // core of this string into a CharacterView.
    var tmp = CharacterView("")
    swap(&_core, &tmp._core)
    let r = body(&tmp)
    swap(&_core, &tmp._core)
    return r
  }

  /// Construct the `String` corresponding to the given sequence of
  /// Unicode scalars.
  public init(_ characters: CharacterView) {
    self.init(characters._core)
  }
}

/// `String.CharacterView` is a collection of `Character`.
extension String.CharacterView : Collection {
  internal typealias UnicodeScalarView = String.UnicodeScalarView
  internal var unicodeScalars: UnicodeScalarView {
    return UnicodeScalarView(_core)
  }
  
  /// A character position.
<<<<<<< HEAD
  public struct Index : BidirectionalIndex, Comparable, _Reflectable {
=======
  public struct Index : BidirectionalIndexType, Comparable, CustomPlaygroundQuickLookable {
>>>>>>> 87681ef0
    public // SPI(Foundation)    
    init(_base: String.UnicodeScalarView.Index) {
      self._base = _base
      self._countUTF16 = Index._measureExtendedGraphemeClusterForward(_base)
    }

    internal init(_base: UnicodeScalarView.Index, _countUTF16: Int) {
      self._base = _base
      self._countUTF16 = _countUTF16
    }

    /// Returns the next consecutive value after `self`.
    ///
    /// - Requires: The next value is representable.
    public func successor() -> Index {
      _require(_base != _base._viewEndIndex, "cannot increment endIndex")
      return Index(_base: _endBase)
    }

    /// Returns the previous consecutive value before `self`.
    ///
    /// - Requires: The previous value is representable.
    public func predecessor() -> Index {
      _require(_base != _base._viewStartIndex,
          "cannot decrement startIndex")
      let predecessorLengthUTF16 =
          Index._measureExtendedGraphemeClusterBackward(_base)
      return Index(
        _base: UnicodeScalarView.Index(
          _utf16Index - predecessorLengthUTF16, _base._core))
    }

    internal let _base: UnicodeScalarView.Index

    /// The count of this extended grapheme cluster in UTF-16 code units.
    internal let _countUTF16: Int

    /// The integer offset of this index in UTF-16 code units.
    public // SPI(Foundation)
    var _utf16Index: Int {
      return _base._position
    }

    /// The one past end index for this extended grapheme cluster in Unicode
    /// scalars.
    internal var _endBase: UnicodeScalarView.Index {
      return UnicodeScalarView.Index(
          _utf16Index + _countUTF16, _base._core)
    }

    /// Returns the length of the first extended grapheme cluster in UTF-16
    /// code units.
    @warn_unused_result
    internal static func _measureExtendedGraphemeClusterForward(
        start: UnicodeScalarView.Index
    ) -> Int {
      var start = start
      let end = start._viewEndIndex
      if start == end {
        return 0
      }

      let startIndexUTF16 = start._position
      let unicodeScalars = UnicodeScalarView(start._core)
      let graphemeClusterBreakProperty =
          _UnicodeGraphemeClusterBreakPropertyTrie()
      let segmenter = _UnicodeExtendedGraphemeClusterSegmenter()

      var gcb0 = graphemeClusterBreakProperty.getPropertyRawValue(
          unicodeScalars[start].value)
      start._successorInPlace()

      while start != end {
        // FIXME(performance): consider removing this "fast path".  A branch
        // that is hard to predict could be worse for performance than a few
        // loads from cache to fetch the property 'gcb1'.
        if segmenter.isBoundaryAfter(gcb0) {
          break
        }
        let gcb1 = graphemeClusterBreakProperty.getPropertyRawValue(
            unicodeScalars[start].value)
        if segmenter.isBoundary(gcb0, gcb1) {
          break
        }
        gcb0 = gcb1
        start._successorInPlace()
      }

      return start._position - startIndexUTF16
    }

    /// Returns the length of the previous extended grapheme cluster in UTF-16
    /// code units.
    @warn_unused_result
    internal static func _measureExtendedGraphemeClusterBackward(
        end: UnicodeScalarView.Index
    ) -> Int {
      let start = end._viewStartIndex
      if start == end {
        return 0
      }

      let endIndexUTF16 = end._position
      let unicodeScalars = UnicodeScalarView(start._core)
      let graphemeClusterBreakProperty =
          _UnicodeGraphemeClusterBreakPropertyTrie()
      let segmenter = _UnicodeExtendedGraphemeClusterSegmenter()

      var graphemeClusterStart = end

      graphemeClusterStart._predecessorInPlace()
      var gcb0 = graphemeClusterBreakProperty.getPropertyRawValue(
          unicodeScalars[graphemeClusterStart].value)

      var graphemeClusterStartUTF16 = graphemeClusterStart._position

      while graphemeClusterStart != start {
        graphemeClusterStart._predecessorInPlace()
        let gcb1 = graphemeClusterBreakProperty.getPropertyRawValue(
            unicodeScalars[graphemeClusterStart].value)
        if segmenter.isBoundary(gcb1, gcb0) {
          break
        }
        gcb0 = gcb1
        graphemeClusterStartUTF16 = graphemeClusterStart._position
      }

      return endIndexUTF16 - graphemeClusterStartUTF16
    }

<<<<<<< HEAD
    /// Returns a mirror that reflects `self`.
    public func _getMirror() -> _Mirror {
      return _IndexMirror(self)
=======
    public func customPlaygroundQuickLook() -> PlaygroundQuickLook {
      return .Int(Int64(_utf16Index))
>>>>>>> 87681ef0
    }
  }

  /// The position of the first `Character` if `self` is
  /// non-empty; identical to `endIndex` otherwise.
  public var startIndex: Index {
    return Index(_base: unicodeScalars.startIndex)
  }

  /// The "past the end" position.
  ///
  /// `endIndex` is not a valid argument to `subscript`, and is always
  /// reachable from `startIndex` by zero or more applications of
  /// `successor()`.
  public var endIndex: Index {
    return Index(_base: unicodeScalars.endIndex)
  }

  /// Access the `Character` at `position`.
  ///
  /// - Requires: `position` is a valid position in `self` and
  ///   `position != endIndex`.
  public subscript(i: Index) -> Character {
    return Character(String(unicodeScalars[i._base..<i._endBase]))
  }
<<<<<<< HEAD

  internal struct _IndexMirror : _Mirror {
    var _value: Index

    init(_ x: Index) {
      _value = x
    }

    var value: Any { return _value }

    var valueType: Any.Type { return (_value as Any).dynamicType }

    var objectIdentifier: ObjectIdentifier? { return nil }

    var disposition: _MirrorDisposition { return .Aggregate }

    var count: Int { return 0 }

    subscript(i: Int) -> (String, _Mirror) {
      _requirementFailure("_Mirror access out of bounds")
    }

    var summary: String { return "\(_value._utf16Index)" }

    var quickLookObject: PlaygroundQuickLook? {
      return .Int(Int64(_value._utf16Index))
    }
  }
=======
>>>>>>> 87681ef0
}

extension String.CharacterView : RangeReplaceableCollection {
  /// Create an empty instance.
  public init() {
    self.init("")
  }

  /// Replace the characters within `bounds` with `newElements`.
  ///
  /// Invalidates all indices with respect to `self`.
  ///
  /// - Complexity: O(`bounds.count`) if `bounds.endIndex
  ///   == self.endIndex` and `newElements.isEmpty`, O(N) otherwise.
  public mutating func replaceSubrange<
    C: Collection where C.Iterator.Element == Character
  >(
    bounds: Range<Index>, with newElements: C
  ) {
    let rawSubRange = bounds.startIndex._base._position
      ..< bounds.endIndex._base._position
    let lazyUTF16 = newElements.lazy.flatMap { $0.utf16 }
    _core.replaceSubrange(rawSubRange, with: lazyUTF16)
  }

  /// Reserve enough space to store `n` ASCII characters.
  ///
  /// - Complexity: O(`n`).
  public mutating func reserveCapacity(n: Int) {
    _core.reserveCapacity(n)
  }

  /// Append `c` to `self`.
  ///
  /// - Complexity: Amortized O(1).
  public mutating func append(c: Character) {
    switch c._representation {
    case .Small(let _63bits):
      let bytes = Character._smallValue(_63bits)
      _core.appendContentsOf(Character._SmallUTF16(bytes))
    case .Large(_):
      _core.append(String(c)._core)
    }
  }

  /// Append the elements of `newElements` to `self`.
  public mutating func appendContentsOf<
    S : Sequence where S.Iterator.Element == Character
  >(newElements: S) {
    reserveCapacity(_core.count + newElements.underestimatedCount)
    for c in newElements {
      self.append(c)
    }
  }

  /// Create an instance containing `characters`.
  public init<
    S : Sequence where S.Iterator.Element == Character
  >(_ characters: S) {
    self = String.CharacterView()
    self.appendContentsOf(characters)
  }
}

// Algorithms
extension String.CharacterView {
  /// Access the characters in `bounds`.
  ///
  /// - Complexity: O(1) unless bridging from Objective-C requires an
  ///   O(N) conversion.
  public subscript(bounds: Range<Index>) -> String.CharacterView {
    let unicodeScalarRange =
      bounds.startIndex._base..<bounds.endIndex._base
    return String.CharacterView(
      String(_core).unicodeScalars[unicodeScalarRange]._core)
  }
}

extension String.CharacterView {
  @available(*, unavailable, renamed="replaceSubrange")
  public mutating func replaceRange<
    C : Collection where C.Iterator.Element == Character
  >(
    subRange: Range<Index>, with newElements: C
  ) {
    fatalError("unavailable function can't be called")
  }
}
<|MERGE_RESOLUTION|>--- conflicted
+++ resolved
@@ -77,11 +77,7 @@
   }
   
   /// A character position.
-<<<<<<< HEAD
-  public struct Index : BidirectionalIndex, Comparable, _Reflectable {
-=======
-  public struct Index : BidirectionalIndexType, Comparable, CustomPlaygroundQuickLookable {
->>>>>>> 87681ef0
+  public struct Index : BidirectionalIndex, Comparable, CustomPlaygroundQuickLookable {
     public // SPI(Foundation)    
     init(_base: String.UnicodeScalarView.Index) {
       self._base = _base
@@ -212,14 +208,8 @@
       return endIndexUTF16 - graphemeClusterStartUTF16
     }
 
-<<<<<<< HEAD
-    /// Returns a mirror that reflects `self`.
-    public func _getMirror() -> _Mirror {
-      return _IndexMirror(self)
-=======
-    public func customPlaygroundQuickLook() -> PlaygroundQuickLook {
+    public var customPlaygroundQuickLook: PlaygroundQuickLook {
       return .Int(Int64(_utf16Index))
->>>>>>> 87681ef0
     }
   }
 
@@ -245,37 +235,6 @@
   public subscript(i: Index) -> Character {
     return Character(String(unicodeScalars[i._base..<i._endBase]))
   }
-<<<<<<< HEAD
-
-  internal struct _IndexMirror : _Mirror {
-    var _value: Index
-
-    init(_ x: Index) {
-      _value = x
-    }
-
-    var value: Any { return _value }
-
-    var valueType: Any.Type { return (_value as Any).dynamicType }
-
-    var objectIdentifier: ObjectIdentifier? { return nil }
-
-    var disposition: _MirrorDisposition { return .Aggregate }
-
-    var count: Int { return 0 }
-
-    subscript(i: Int) -> (String, _Mirror) {
-      _requirementFailure("_Mirror access out of bounds")
-    }
-
-    var summary: String { return "\(_value._utf16Index)" }
-
-    var quickLookObject: PlaygroundQuickLook? {
-      return .Int(Int64(_value._utf16Index))
-    }
-  }
-=======
->>>>>>> 87681ef0
 }
 
 extension String.CharacterView : RangeReplaceableCollection {
