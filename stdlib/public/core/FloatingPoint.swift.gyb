--- conflicted
+++ resolved
@@ -167,16 +167,11 @@
 ///     print("Average: \(average)°F in \(validTemps.count) " +
 ///           "out of \(tempsFahrenheit.count) observations.")
 ///     // Prints "Average: 74.84°F in 5 out of 7 observations."
-<<<<<<< HEAD
-public protocol FloatingPoint:
-  Comparable, SignedNumeric, Strideable, Hashable {
+public protocol FloatingPoint: SignedNumeric, Strideable, Hashable {
 
   // For the minimumMagnitude and maximumMagnitude methods
   // FIXME(integers): document me properly
   associatedtype Magnitude : Comparable = Self
-=======
-public protocol FloatingPoint: Arithmetic, SignedNumber, Strideable, Hashable {
->>>>>>> 124b2937
 
   /// A type that represents any written exponent.
   associatedtype Exponent: SignedInteger
