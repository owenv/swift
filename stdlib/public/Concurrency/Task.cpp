--- conflicted
+++ resolved
@@ -355,12 +355,8 @@
   taskToRun->run(ExecutorRef::generic());
 }
 
-<<<<<<< HEAD
 size_t swift::swift_task_getJobFlags(AsyncTask *task) {
   return task->Flags.getOpaqueValue();
-=======
-JobFlags swift::swift_task_getJobFlags(AsyncTask *task) {
-  return task->Flags;
 }
 
 namespace {
@@ -428,5 +424,4 @@
   context->ErrorResult = error;
   
   resumeTaskAfterContinuation(task, context);
->>>>>>> 185f44e2
 }